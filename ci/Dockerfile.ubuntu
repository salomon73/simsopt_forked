--- conflicted
+++ resolved
@@ -7,20 +7,10 @@
 RUN apt update && DEBIAN_FRONTEND=noninteractive  apt-get install -y  python3-dev python3-pip python3-virtualenv build-essential gfortran openmpi-bin libopenmpi-dev libnetcdf-dev libnetcdff-dev libopenblas-dev libscalapack-openmpi-dev  libhdf5-openmpi-dev git m4 libfftw3-dev
 
 RUN mkdir -p /src
-<<<<<<< HEAD
 # Use in conjuction with spec_checkout secret in ci
 #RUN --mount=type=secret,id=spec_checkout  git clone --depth 1 https://`cat /run/secrets/spec_checkout`@github.com:PrincetonUniversity/SPEC.git /src/SPEC 
 #RUN cd /src/SPEC && \
 
-RUN eval $(ssh-agent) && \
-    ssh-add github_key && \
-    ssh-keyscan -H github.com >> /etc/ssh/ssh_known_hosts && \
-    git clone --depth 1 git@github.com:PrincetonUniversity/SPEC.git /src/SPEC && \
-    cd /src/SPEC   &&  \
-    cat Makefile | sed 's/BUILD_ENV=intel/BUILD_ENV=gfortran_ubuntu/' > Makefile1 && \
-    cp Makefile1 Makefile && \
-    make 
-=======
 # SPEC installation is put on hold until its cmake installation issues can be sorted
 #RUN eval $(ssh-agent) && \
 #    ssh-add github_key && \
@@ -30,7 +20,6 @@
 #    cat Makefile | sed 's/BUILD_ENV=intel/BUILD_ENV=gfortran_ubuntu/' > Makefile1 && \
 #    cp Makefile1 Makefile && \
 #    make 
->>>>>>> 0474b5fd
 
 RUN python3 -m pip install wheel "pybind11[global]"  # cmake scikit-build ninja 
 RUN virtualenv /venv/
