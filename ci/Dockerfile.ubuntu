--- conflicted
+++ resolved
@@ -40,12 +40,7 @@
 RUN python3 -m venv /venv/
 
 RUN /venv/bin/pip install -U pip
-<<<<<<< HEAD
-RUN /venv/bin/python -m pip install numpy scipy jax jaxlib f90nml mpi4py jupyter notebook ipython qsc sympy scikit-build ninja "pybind11[global]" cmake
-RUN /venv/bin/pip install git+https://github.com/zhucaoxiang/f90wrap@main_off
-=======
 RUN /venv/bin/python -m pip install numpy scipy jax jaxlib f90nml mpi4py jupyter notebook ipython qsc sympy scikit-build ninja "pybind11[global]" cmake f90wrap h5py
->>>>>>> a1b43f40
 ENV PATH="/venv/bin:${PATH}"
 
 RUN git clone --depth 1 https://github.com/PrincetonUniversity/SPEC.git /src/SPEC && \
