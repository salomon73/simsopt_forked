from math import pi
import numpy as np
from simsopt.geo.coilcollection import CoilCollection
from simsopt.geo.biotsavart import BiotSavart
from simsopt.geo.surfacexyzfourier import SurfaceXYZFourier
from simsopt.geo.surfacerzfourier import SurfaceRZFourier
from simsopt.geo.surfacexyztensorfourier import SurfaceXYZTensorFourier
from simsopt.geo.curve import RotatedCurve
from simsopt.geo.curverzfourier import CurveRZFourier 
from simsopt.geo.curvexyzfourier import CurveXYZFourier 
from simsopt.geo.surfaceobjectives import ToroidalFlux 
from pathlib import Path
TEST_DIR = (Path(__file__).parent / ".." / "test_files").resolve()


def get_ncsx_data(Nt_coils=25, Nt_ma=10, ppp=10):
    filename = TEST_DIR / 'NCSX_test_data' / 'NCSX_coil_coeffs.dat'
    coils = CurveXYZFourier.load_curves_from_file(filename, order=Nt_coils, ppp=ppp)
    nfp = 3
    currents = [6.52271941985300E+05, 6.51868569367400E+05, 5.37743588647300E+05]
    cR = [
        1.471415400740515, 0.1205306261840785, 0.008016125223436036, -0.000508473952304439,
        -0.0003025251710853062, -0.0001587936004797397, 3.223984137937924e-06, 3.524618949869718e-05,
        2.539719080181871e-06, -9.172247073731266e-06, -5.9091166854661e-06, -2.161311017656597e-06,
        -5.160802127332585e-07, -4.640848016990162e-08, 2.649427979914062e-08, 1.501510332041489e-08,
        3.537451979994735e-09, 3.086168230692632e-10, 2.188407398004411e-11, 5.175282424829675e-11,
        1.280947310028369e-11, -1.726293760717645e-11, -1.696747733634374e-11, -7.139212832019126e-12,
        -1.057727690156884e-12, 5.253991686160475e-13]
    sZ = [
        0.06191774986623827, 0.003997436991295509, -0.0001973128955021696, -0.0001892615088404824,
        -2.754694372995494e-05, -1.106933185883972e-05, 9.313743937823742e-06, 9.402864564707521e-06,
        2.353424962024579e-06, -1.910411249403388e-07, -3.699572817752344e-07, -1.691375323357308e-07,
        -5.082041581362814e-08, -8.14564855367364e-09, 1.410153957667715e-09, 1.23357552926813e-09,
        2.484591855376312e-10, -3.803223187770488e-11, -2.909708414424068e-11, -2.009192074867161e-12,
        1.775324360447656e-12, -7.152058893039603e-13, -1.311461207101523e-12, -6.141224681566193e-13,
        -6.897549209312209e-14]

    numpoints = Nt_ma*ppp+1 if ((Nt_ma*ppp) % 2 == 0) else Nt_ma*ppp
    ma = CurveRZFourier(numpoints, Nt_ma, nfp, True)
    ma.rc[:] = cR[0:(Nt_ma+1)]
    ma.zs[:] = sZ[0:Nt_ma]
    return (coils, currents, ma)
<<<<<<< HEAD
=======


>>>>>>> 61acc03b
def get_surface(surfacetype, stellsym, phis=None, thetas=None):
    nfp = 3
    ntor = 5
    mpol = 5
    nphi = 11
    ntheta = 11

    if phis is None:
        phis = np.linspace(0, 1/nfp, nphi, endpoint=False)
    if thetas is None:
        if surfacetype == "SurfaceXYZTensorFourier":
            thetas = np.linspace(0, 1, ntheta, endpoint=False)
        else:
            thetas = np.linspace(0, 1/(1. + (stellsym == True)), ntheta, endpoint=False)

    if surfacetype == "SurfaceXYZFourier":
        s = SurfaceXYZFourier(mpol=mpol, ntor=ntor, nfp=nfp, stellsym=stellsym, quadpoints_phi=phis, quadpoints_theta=thetas)
    elif surfacetype == "SurfaceRZFourier":
         s = SurfaceRZFourier(mpol=mpol, ntor=ntor, nfp=nfp, stellsym=stellsym, quadpoints_phi=phis, quadpoints_theta=thetas)
    elif surfacetype == "SurfaceXYZTensorFourier":
        s = SurfaceXYZTensorFourier(
            mpol=mpol, ntor=ntor, nfp=nfp, stellsym=stellsym,
            clamped_dims=[False, False, False],
            quadpoints_phi=phis, quadpoints_theta=thetas
        )
    else:
        raise "surface type not implemented"
    return s


def get_surface2(surfacetype, stellsym, phis=None, thetas=None):
    nfp = 3
    ntor = 6
    mpol = 6
    nphi = 13
    ntheta = 13 
    
    if phis is None:
        phis = np.linspace(0, 1/nfp, nphi, endpoint=False)
    if thetas is None:
        thetas = np.linspace(0, 1., ntheta, endpoint=False)
    
    if surfacetype == "SurfaceXYZFourier":
        s = SurfaceXYZFourier(mpol=mpol, ntor=ntor, nfp = nfp, stellsym=stellsym, quadpoints_phi = phis, quadpoints_theta = thetas)
    elif surfacetype == "SurfaceRZFourier":
        s = SurfaceRZFourier(mpol=mpol, ntor=ntor, nfp = nfp, stellsym=stellsym, quadpoints_phi = phis, quadpoints_theta = thetas)
    else:
        raise "surface type not implemented"
    return s

def get_exact_surface():
    filename_X = TEST_DIR / 'NCSX_test_data'/'X.dat'
    filename_Y = TEST_DIR / 'NCSX_test_data'/'Y.dat'
    filename_Z = TEST_DIR / 'NCSX_test_data'/'Z.dat'
    X = np.loadtxt(filename_X)
    Y = np.loadtxt(filename_Y)
    Z = np.loadtxt(filename_Z)
    xyz = np.concatenate((X[:, :, None], Y[:, :, None], Z[:, :, None]), axis=2)
    ntor = 16
    mpol = 10

    nfp = 1
    stellsym = False
    nphi = 33
    ntheta = 21

    phis = np.linspace(0, 1, nphi, endpoint=False)
    thetas = np.linspace(0, 1, ntheta, endpoint=False)
    s = SurfaceXYZFourier(mpol=mpol, ntor=ntor, nfp=nfp, stellsym=stellsym, quadpoints_phi=phis, quadpoints_theta=thetas)
    s.least_squares_fit(xyz)
<<<<<<< HEAD
    
    return s

=======
    return s
>>>>>>> 61acc03b
<|MERGE_RESOLUTION|>--- conflicted
+++ resolved
@@ -40,11 +40,7 @@
     ma.rc[:] = cR[0:(Nt_ma+1)]
     ma.zs[:] = sZ[0:Nt_ma]
     return (coils, currents, ma)
-<<<<<<< HEAD
-=======
 
-
->>>>>>> 61acc03b
 def get_surface(surfacetype, stellsym, phis=None, thetas=None):
     nfp = 3
     ntor = 5
@@ -115,10 +111,5 @@
     thetas = np.linspace(0, 1, ntheta, endpoint=False)
     s = SurfaceXYZFourier(mpol=mpol, ntor=ntor, nfp=nfp, stellsym=stellsym, quadpoints_phi=phis, quadpoints_theta=thetas)
     s.least_squares_fit(xyz)
-<<<<<<< HEAD
     
-    return s
-
-=======
-    return s
->>>>>>> 61acc03b
+    return s