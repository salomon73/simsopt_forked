import unittest
import logging
import numpy as np
from simsopt.objectives.functions import Identity, Rosenbrock, Failer, Affine
from simsopt.objectives.constrained import ConstrainedProblem
from simsopt._core.util import ObjectiveFailure

#logging.basicConfig(level=logging.DEBUG)


class ConstrainedProblemTests(unittest.TestCase):

    def test_bound(self):
        # single variable
        iden = Identity()
<<<<<<< HEAD
        iden.lower_bounds = np.array([-2.0])
        prob = ConstrainedProblem(iden.f)
        self.assertTrue(np.allclose(prob.lower_bounds, iden.lower_bounds, 1e-14))
        self.assertTrue(np.allclose(prob.upper_bounds, iden.upper_bounds, 1e-14))
=======
        prob = ConstrainedProblem(iden.f, lb=-2.0, ub=np.inf)
        np.testing.assert_allclose(prob.lb, -2.0, 1e-14)
        np.testing.assert_allclose(prob.ub, np.inf, 1e-14)
        self.assertTrue(prob.has_bounds == True)
        self.assertTrue(prob.has_lc == False)
        self.assertTrue(prob.has_nlc == False)

        # multivariable, scalar bounds
        rosen = Rosenbrock()
        prob = ConstrainedProblem(rosen.f, lb=-np.inf, ub=17.0)
        np.testing.assert_allclose(prob.lb, -np.inf, 1e-14)
        np.testing.assert_allclose(prob.ub, 17.0, 1e-14)
        self.assertTrue(prob.has_bounds == True)
>>>>>>> 4a3f7a20
        self.assertTrue(prob.has_lc == False)
        self.assertTrue(prob.has_nlc == False)

        # multivariable, vector bounds
        rosen = Rosenbrock()
        lb = [-np.inf, 0.0]
        ub = np.array([17.0, 4.0])
<<<<<<< HEAD
        rosen.lower_bounds = lb
        rosen.upper_bounds = ub
        prob = ConstrainedProblem(rosen.f)
        self.assertTrue(np.allclose(prob.lower_bounds, lb, 1e-14))
        self.assertTrue(np.allclose(prob.upper_bounds, ub, 1e-14))
=======
        prob = ConstrainedProblem(rosen.f, lb=lb, ub=ub)
        np.testing.assert_allclose(prob.lb, lb, 1e-14)
        np.testing.assert_allclose(prob.ub, ub, 1e-14)
        self.assertTrue(prob.has_bounds == True)
        self.assertTrue(prob.has_lc == False)
        self.assertTrue(prob.has_nlc == False)

        # multivariable, one sided bounds
        rosen = Rosenbrock()
        lb = [-np.inf, 0.0]
        prob = ConstrainedProblem(rosen.f, lb=lb)
        np.testing.assert_allclose(prob.lb, lb, 1e-14)
        self.assertTrue(prob.has_bounds == True)
>>>>>>> 4a3f7a20
        self.assertTrue(prob.has_lc == False)
        self.assertTrue(prob.has_nlc == False)

    def test_fails(self):
        # first objective evaluation is a fail
        fail = Failer(nparams=2, nvals=0, fail_index=1)
        prob = ConstrainedProblem(fail.J)
        with self.assertRaises(ObjectiveFailure):
            prob.objective()

        # first constraint evaluation is a fail
        fail = Failer(nparams=2, nvals=0, fail_index=1)
        prob = ConstrainedProblem(fail.J, tuples_nlc=[(fail.J, 0.0, 1.0)])
        with self.assertRaises(ObjectiveFailure):
            prob.nonlinear_constraints()

        # second evaluation is a fail
        fail = Failer(nparams=2, nvals=0, fail_index=2)
        prob = ConstrainedProblem(fail.J)
        prob.objective(prob.x)
        self.assertEqual(prob.objective(prob.x + 1), prob.fail)

        # second evaluation is a fail
        fail = Failer(nparams=2, nvals=0, fail_index=2)
        prob = ConstrainedProblem(fail.J, tuples_nlc=[(fail.J, 0.0, 1.0)])
        prob.nonlinear_constraints(prob.x)
        np.testing.assert_allclose(prob.nonlinear_constraints(prob.x + 1), np.full(2, prob.fail), 1e-12)

    def test_linear(self):

<<<<<<< HEAD
=======
        # multivariate linear constraints with wrong shape
        rosen = Rosenbrock()
        A = np.random.randn(2)
        b = 7
        prob = ConstrainedProblem(rosen.f, tuple_lc=(A, b))
        np.testing.assert_allclose(prob.A_lc, np.atleast_2d(A), 1e-14)
        np.testing.assert_allclose(prob.b_lc, np.atleast_1d(b), 1e-14)
        self.assertTrue(prob.has_bounds == False)
        self.assertTrue(prob.has_lc == True)
        self.assertTrue(prob.has_nlc == False)

>>>>>>> 4a3f7a20
        # multivariate linear constraints
        rosen = Rosenbrock()
        A = np.random.randn(3, 2)
        a = 0.0
        b = np.random.randn(3)
<<<<<<< HEAD
        prob = ConstrainedProblem(rosen.f, tuple_lc=(A, a, b))
        self.assertTrue(np.allclose(prob.A_lc, A, 1e-14))
        self.assertTrue(np.allclose(prob.l_lc, np.atleast_1d(a), 1e-14))
        self.assertTrue(np.allclose(prob.u_lc, b, 1e-14))
=======
        prob = ConstrainedProblem(rosen.f, tuple_lc=(A, b))
        np.testing.assert_allclose(prob.A_lc, A, 1e-14)
        np.testing.assert_allclose(prob.b_lc, b, 1e-14)
        self.assertTrue(prob.has_bounds == False)
>>>>>>> 4a3f7a20
        self.assertTrue(prob.has_lc == True)
        self.assertTrue(prob.has_nlc == False)

    def test_nonlinear(self):

        # scalar valued constraints, vector bounds
        rosen = Rosenbrock()
        lb = np.array([-1.0, 0.0])
        ub = np.array([10.0, np.inf])
        prob = ConstrainedProblem(rosen.f, tuples_nlc=[(rosen.f, lb, ub)])
        np.testing.assert_allclose(prob.lhs_nlc, [lb], 1e-12)
        np.testing.assert_allclose(prob.rhs_nlc, [ub], 1e-12)
        correct_val = np.concatenate([lb - rosen.f(), rosen.f() - ub])
        np.testing.assert_allclose(prob.nonlinear_constraints(), correct_val, 1e-12)
        self.assertTrue(prob.has_nlc == True)

        # vector valued constraints, scalar bounds
        rosen = Rosenbrock()
        aff = Affine(3, 2)
        prob = ConstrainedProblem(rosen.f, tuples_nlc=[(aff.f, -np.inf, 8.0)])
        np.testing.assert_allclose(prob.lhs_nlc, [-np.inf], 1e-12)
        np.testing.assert_allclose(prob.rhs_nlc, [8.0], 1e-12)
        correct_val = aff.A @ aff.x + aff.B - 8.0
        np.testing.assert_allclose(prob.nonlinear_constraints(), correct_val, 1e-12)
        self.assertTrue(prob.has_nlc == True)

        # vector valued constraints, vector bounds
        rosen = Rosenbrock()
        aff = Affine(3, 2)
        lb = np.array([-1.0, 0.0])
        ub = np.array([10.0, np.inf])
        prob = ConstrainedProblem(rosen.f, tuples_nlc=[(aff.f, lb, ub)])
        np.testing.assert_allclose(prob.lhs_nlc, [lb], 1e-12)
        np.testing.assert_allclose(prob.rhs_nlc, [ub], 1e-12)
        correct_val = np.concatenate([lb - (aff.A @ aff.x + aff.B), aff.A @ aff.x + aff.B - ub])
        np.testing.assert_allclose(prob.nonlinear_constraints(), correct_val, 1e-12)
        self.assertTrue(prob.has_nlc == True)

        # multiple constraints
        rosen = Rosenbrock()
        aff = Affine(3, 2)
        lb = np.array([-1.0, 0.0])
        ub = np.array([10.0, np.inf])
        prob = ConstrainedProblem(rosen.f, tuples_nlc=[(aff.f, lb, ub), (rosen.f, 0.0, 8.0)])
        np.testing.assert_allclose(prob.lhs_nlc[0], lb, 1e-12)
        np.testing.assert_allclose(prob.rhs_nlc[0], ub, 1e-12)
        np.testing.assert_allclose(prob.lhs_nlc[1], 0.0, 1e-12)
        np.testing.assert_allclose(prob.rhs_nlc[1], 8.0, 1e-12)
        correct_val = np.concatenate([lb - (aff.A @ aff.x + aff.B), aff.A @ aff.x + aff.B - ub,
                                      [0.0 - rosen.f()], [rosen.f() - 8.0]])
        np.testing.assert_allclose(prob.nonlinear_constraints(), correct_val, 1e-12)
        self.assertTrue(prob.has_nlc == True)

    def test_unconstrained(self):
        rosen = Rosenbrock()
        prob = ConstrainedProblem(rosen.f)
<<<<<<< HEAD
        self.assertTrue(np.allclose(prob.objective(), rosen.f(), 1e-12))
=======
        np.testing.assert_allclose(prob.objective(), rosen.f(), 1e-12)
        self.assertTrue(prob.has_bounds == False)
>>>>>>> 4a3f7a20
        self.assertTrue(prob.has_lc == False)
        self.assertTrue(prob.has_nlc == False)


if __name__ == "__main__":
    unittest.main()<|MERGE_RESOLUTION|>--- conflicted
+++ resolved
@@ -13,26 +13,10 @@
     def test_bound(self):
         # single variable
         iden = Identity()
-<<<<<<< HEAD
         iden.lower_bounds = np.array([-2.0])
         prob = ConstrainedProblem(iden.f)
         self.assertTrue(np.allclose(prob.lower_bounds, iden.lower_bounds, 1e-14))
         self.assertTrue(np.allclose(prob.upper_bounds, iden.upper_bounds, 1e-14))
-=======
-        prob = ConstrainedProblem(iden.f, lb=-2.0, ub=np.inf)
-        np.testing.assert_allclose(prob.lb, -2.0, 1e-14)
-        np.testing.assert_allclose(prob.ub, np.inf, 1e-14)
-        self.assertTrue(prob.has_bounds == True)
-        self.assertTrue(prob.has_lc == False)
-        self.assertTrue(prob.has_nlc == False)
-
-        # multivariable, scalar bounds
-        rosen = Rosenbrock()
-        prob = ConstrainedProblem(rosen.f, lb=-np.inf, ub=17.0)
-        np.testing.assert_allclose(prob.lb, -np.inf, 1e-14)
-        np.testing.assert_allclose(prob.ub, 17.0, 1e-14)
-        self.assertTrue(prob.has_bounds == True)
->>>>>>> 4a3f7a20
         self.assertTrue(prob.has_lc == False)
         self.assertTrue(prob.has_nlc == False)
 
@@ -40,27 +24,11 @@
         rosen = Rosenbrock()
         lb = [-np.inf, 0.0]
         ub = np.array([17.0, 4.0])
-<<<<<<< HEAD
         rosen.lower_bounds = lb
         rosen.upper_bounds = ub
         prob = ConstrainedProblem(rosen.f)
         self.assertTrue(np.allclose(prob.lower_bounds, lb, 1e-14))
         self.assertTrue(np.allclose(prob.upper_bounds, ub, 1e-14))
-=======
-        prob = ConstrainedProblem(rosen.f, lb=lb, ub=ub)
-        np.testing.assert_allclose(prob.lb, lb, 1e-14)
-        np.testing.assert_allclose(prob.ub, ub, 1e-14)
-        self.assertTrue(prob.has_bounds == True)
-        self.assertTrue(prob.has_lc == False)
-        self.assertTrue(prob.has_nlc == False)
-
-        # multivariable, one sided bounds
-        rosen = Rosenbrock()
-        lb = [-np.inf, 0.0]
-        prob = ConstrainedProblem(rosen.f, lb=lb)
-        np.testing.assert_allclose(prob.lb, lb, 1e-14)
-        self.assertTrue(prob.has_bounds == True)
->>>>>>> 4a3f7a20
         self.assertTrue(prob.has_lc == False)
         self.assertTrue(prob.has_nlc == False)
 
@@ -91,36 +59,15 @@
 
     def test_linear(self):
 
-<<<<<<< HEAD
-=======
-        # multivariate linear constraints with wrong shape
-        rosen = Rosenbrock()
-        A = np.random.randn(2)
-        b = 7
-        prob = ConstrainedProblem(rosen.f, tuple_lc=(A, b))
-        np.testing.assert_allclose(prob.A_lc, np.atleast_2d(A), 1e-14)
-        np.testing.assert_allclose(prob.b_lc, np.atleast_1d(b), 1e-14)
-        self.assertTrue(prob.has_bounds == False)
-        self.assertTrue(prob.has_lc == True)
-        self.assertTrue(prob.has_nlc == False)
-
->>>>>>> 4a3f7a20
         # multivariate linear constraints
         rosen = Rosenbrock()
         A = np.random.randn(3, 2)
         a = 0.0
         b = np.random.randn(3)
-<<<<<<< HEAD
         prob = ConstrainedProblem(rosen.f, tuple_lc=(A, a, b))
         self.assertTrue(np.allclose(prob.A_lc, A, 1e-14))
         self.assertTrue(np.allclose(prob.l_lc, np.atleast_1d(a), 1e-14))
         self.assertTrue(np.allclose(prob.u_lc, b, 1e-14))
-=======
-        prob = ConstrainedProblem(rosen.f, tuple_lc=(A, b))
-        np.testing.assert_allclose(prob.A_lc, A, 1e-14)
-        np.testing.assert_allclose(prob.b_lc, b, 1e-14)
-        self.assertTrue(prob.has_bounds == False)
->>>>>>> 4a3f7a20
         self.assertTrue(prob.has_lc == True)
         self.assertTrue(prob.has_nlc == False)
 
@@ -177,12 +124,7 @@
     def test_unconstrained(self):
         rosen = Rosenbrock()
         prob = ConstrainedProblem(rosen.f)
-<<<<<<< HEAD
         self.assertTrue(np.allclose(prob.objective(), rosen.f(), 1e-12))
-=======
-        np.testing.assert_allclose(prob.objective(), rosen.f(), 1e-12)
-        self.assertTrue(prob.has_bounds == False)
->>>>>>> 4a3f7a20
         self.assertTrue(prob.has_lc == False)
         self.assertTrue(prob.has_nlc == False)
 
