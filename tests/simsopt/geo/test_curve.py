--- conflicted
+++ resolved
@@ -1,11 +1,6 @@
 import numpy as np
-<<<<<<< HEAD
-import pytest
+import unittest
 from simsopt.geo import JaxStellaratorSymmetricCylindricalFourierCurve, StellaratorSymmetricCylindricalFourierCurve, \
-=======
-import unittest
-from simsopt.geo import JaxStelleratorSymmetricCylindricalFourierCurve, StelleratorSymmetricCylindricalFourierCurve, \
->>>>>>> f1ac24ca
     FourierCurve, JaxFourierCurve, RotatedCurve
 from simsopt.geo import parameters
 parameters['jit'] = False
@@ -74,35 +69,10 @@
         curve = RotatedCurve(curve, 0.5, flip=False)
     return curve
 
-<<<<<<< HEAD
-@pytest.fixture(scope='module', params=[True, False])
-def rotated(request):
-    return request.param
-
-@pytest.fixture(scope='module', params=["FourierCurve", "JaxFourierCurve", "JaxStellaratorSymmetricCylindricalFourierCurve", "StellaratorSymmetricCylindricalFourierCurve"])
-def curvetype(request):
-    return request.param
-
-def test_curve_first_derivative(curvetype, rotated):
-    h = 0.1
-    epss = [0.5**i for i in range(10, 15)] 
-    x = np.asarray([0.6] + [0.6 + eps for eps in epss])
-    curve = get_curve(curvetype, rotated, x)
-    f0 = curve.gamma()[0]
-    deriv = curve.gammadash()[0]
-    err_old = 1e6
-    for i in range(len(epss)):
-        fh = curve.gamma()[i+1]
-        deriv_est = (fh-f0)/epss[i]
-        err = np.linalg.norm(deriv_est-deriv)
-        assert err < 0.55 * err_old
-        err_old = err
-=======
->>>>>>> f1ac24ca
 
 class Testing(unittest.TestCase):
 
-    curvetypes = ["FourierCurve", "JaxFourierCurve", "JaxStelleratorSymmetricCylindricalFourierCurve", "StelleratorSymmetricCylindricalFourierCurve"]
+    curvetypes = ["FourierCurve", "JaxFourierCurve", "JaxStellaratorSymmetricCylindricalFourierCurve", "StellaratorSymmetricCylindricalFourierCurve"]
 
     def subtest_curve_first_derivative(self, curvetype, rotated):
         h = 0.1
