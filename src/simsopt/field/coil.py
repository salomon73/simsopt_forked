from math import pi
import numpy as np
# from monty.json import MontyDecoder, MSONable

from simsopt._core.optimizable import Optimizable
from simsopt._core.derivative import Derivative
from simsopt.geo.curvexyzfourier import CurveXYZFourier
from simsopt.geo.curve import RotatedCurve, Curve
import simsoptpp as sopp
<<<<<<< HEAD
=======
from math import pi
import numpy as np
from monty.json import GSONDecoder, GSONable
>>>>>>> d6a9adcb

__all__ = ['Coil', 'Current', 'coils_via_symmetries',
           'apply_symmetries_to_currents', 'apply_symmetries_to_curves']


class Coil(sopp.Coil, Optimizable):
    """
    A :obj:`Coil` combines a :obj:`~simsopt.geo.curve.Curve` and a
    :obj:`Current` and is used as input for a
    :obj:`~simsopt.field.biotsavart.BiotSavart` field.
    """

    def __init__(self, curve, current):
        self._curve = curve
        self._current = current
        sopp.Coil.__init__(self, curve, current)
        Optimizable.__init__(self, x0=np.asarray([]), depends_on=[curve, current])

    def vjp(self, v_gamma, v_gammadash, v_current):
        return self.curve.dgamma_by_dcoeff_vjp(v_gamma) \
            + self.curve.dgammadash_by_dcoeff_vjp(v_gammadash) \
            + self.current.vjp(v_current)

    def plot(self, **kwargs):
        """
        Plot the coil's curve. This method is just shorthand for calling
        the :obj:`~simsopt.geo.curve.Curve.plot()` function on the
        underlying Curve. All arguments are passed to
        :obj:`simsopt.geo.curve.Curve.plot()`
        """
        return self.curve.plot(**kwargs)

    # def as_dict(self) -> dict:
<<<<<<< HEAD
    #     return MSONable.as_dict(self)

    # @classmethod
    # def from_dict(cls, d):
    #     decoder = MontyDecoder()
=======
    #     return GSONable.as_dict(self)

    # @classmethod
    # def from_dict(cls, d):
    #     decoder = GSONDecoder()
>>>>>>> d6a9adcb
    #     current = decoder.process_decoded(d["current"])
    #     curve = decoder.process_decoded(d["curve"])
    #     return cls(curve, current)


class CurrentBase(Optimizable):

    def __init__(self, **kwargs):
        Optimizable.__init__(self, **kwargs)

    def __mul__(self, other):
        assert isinstance(other, float) or isinstance(other, int)
        return ScaledCurrent(self, other)

    def __rmul__(self, other):
        assert isinstance(other, float) or isinstance(other, int)
        return ScaledCurrent(self, other)

    def __truediv__(self, other):
        assert isinstance(other, float) or isinstance(other, int)
        return ScaledCurrent(self, 1.0/other)

    def __neg__(self):
        return ScaledCurrent(self, -1.)

    def __add__(self, other):
        return CurrentSum(self, other)

    def __sub__(self, other):
        return CurrentSum(self, -other)

    # https://stackoverflow.com/questions/11624955/avoiding-python-sum-default-start-arg-behavior
    def __radd__(self, other):
        # This allows sum() to work (the default start value is zero)
        if other == 0:
            return self
        return self.__add__(other)


class Current(sopp.Current, CurrentBase):
    """
    An optimizable object that wraps around a single scalar degree of
    freedom. It represents the electric current in a coil, or in a set
    of coils that are constrained to use the same current.
    """

    def __init__(self, current, **kwargs):
        sopp.Current.__init__(self, current)
        CurrentBase.__init__(self, external_dof_setter=sopp.Current.set_dofs,
                             x0=self.get_dofs(), **kwargs)

    def vjp(self, v_current):
        return Derivative({self: v_current})

    @property
    def current(self):
        return self.get_value()

<<<<<<< HEAD
    def as_dict(self, serial_objs_dict) -> dict:
        d = super().as_dict(serial_objs_dict=serial_objs_dict)
        del d["x0"]
        return d
=======
    #def as_dict(self) -> dict:
    #    d = {}
    #    d["@module"] = self.__class__.__module__
    #    d["@class"] = self.__class__.__name__
    #    d["current"] = self.get_value()
    #    return d

    #@classmethod
    #def from_dict(cls, d):
    #    return cls(d["current"])
>>>>>>> d6a9adcb


class ScaledCurrent(sopp.CurrentBase, CurrentBase):
    """
    Scales :mod:`Current` by a factor. To be used for example to flip currents
    for stellarator symmetric coils.
    """

    def __init__(self, current_to_scale, scale, **kwargs):
        self.current_to_scale = current_to_scale
        self.scale = scale
        sopp.CurrentBase.__init__(self)
        CurrentBase.__init__(self, x0=np.asarray([]),
                             depends_on=[current_to_scale], **kwargs)

    def vjp(self, v_current):
        return self.scale * self.current_to_scale.vjp(v_current)

    def get_value(self):
        return self.scale * self.current_to_scale.get_value()

<<<<<<< HEAD
    # def as_dict(self) -> dict:
    #     return MSONable.as_dict(self)

    # @classmethod
    # def from_dict(cls, d):
    #     decoder = MontyDecoder()
    #     current = decoder.process_decoded(d["current_to_scale"])
    #     return cls(current, d["scale"])
=======
   # def as_dict(self) -> dict:
   #     return GSONable.as_dict(self)

   # @classmethod
   # def from_dict(cls, d):
   #     decoder = GSONDecoder()
   #     current = decoder.process_decoded(d["current_to_scale"])
   #     return cls(current, d["scale"])
>>>>>>> d6a9adcb


class CurrentSum(sopp.CurrentBase, CurrentBase):
    """
    Take the sum of two :mod:`Current` objects.
    """

    def __init__(self, current_a, current_b):
        self.current_a = current_a
        self.current_b = current_b
        sopp.CurrentBase.__init__(self)
        CurrentBase.__init__(self, x0=np.asarray([]), depends_on=[current_a, current_b])

    def vjp(self, v_current):
        return self.current_a.vjp(v_current) + self.current_b.vjp(v_current)

    def get_value(self):
        return self.current_a.get_value() + self.current_b.get_value()

    # def as_dict(self) -> dict:
<<<<<<< HEAD
    #     return MSONable.as_dict(self)

    # @classmethod
    # def from_dict(cls, d):
    #     decoder = MontyDecoder()
=======
    #     return GSONable.as_dict(self)

    # @classmethod
    # def from_dict(cls, d):
    #     decoder = GSONDecoder()
>>>>>>> d6a9adcb
    #     current_a = decoder.process_decoded(d["current_a"])
    #     current_b = decoder.process_decoded(d["current_b"])
    #     return cls(current_a, current_b)


def apply_symmetries_to_curves(base_curves, nfp, stellsym):
    """
    Take a list of ``n`` :mod:`simsopt.geo.curve.Curve`s and return ``n * nfp *
    (1+int(stellsym))`` :mod:`simsopt.geo.curve.Curve` objects obtained by
    applying rotations and flipping corresponding to ``nfp`` fold rotational
    symmetry and optionally stellarator symmetry.
    """
    flip_list = [False, True] if stellsym else [False]
    curves = []
    for k in range(0, nfp):
        for flip in flip_list:
            for i in range(len(base_curves)):
                if k == 0 and not flip:
                    curves.append(base_curves[i])
                else:
                    rotcurve = RotatedCurve(base_curves[i], 2*pi*k/nfp, flip)
                    curves.append(rotcurve)
    return curves


def apply_symmetries_to_currents(base_currents, nfp, stellsym):
    """
    Take a list of ``n`` :mod:`Current`s and return ``n * nfp * (1+int(stellsym))``
    :mod:`Current` objects obtained by copying (for ``nfp`` rotations) and
    sign-flipping (optionally for stellarator symmetry).
    """
    flip_list = [False, True] if stellsym else [False]
    currents = []
    for k in range(0, nfp):
        for flip in flip_list:
            for i in range(len(base_currents)):
                current = ScaledCurrent(base_currents[i], -1.) if flip else base_currents[i]
                currents.append(current)
    return currents


def coils_via_symmetries(curves, currents, nfp, stellsym):
    """
    Take a list of ``n`` curves and return ``n * nfp * (1+int(stellsym))``
    ``Coil`` objects obtained by applying rotations and flipping corresponding
    to ``nfp`` fold rotational symmetry and optionally stellarator symmetry.
    """

    assert len(curves) == len(currents)
    curves = apply_symmetries_to_curves(curves, nfp, stellsym)
    currents = apply_symmetries_to_currents(currents, nfp, stellsym)
    coils = [Coil(curv, curr) for (curv, curr) in zip(curves, currents)]
    return coils<|MERGE_RESOLUTION|>--- conflicted
+++ resolved
@@ -1,18 +1,12 @@
 from math import pi
 import numpy as np
-# from monty.json import MontyDecoder, MSONable
 
 from simsopt._core.optimizable import Optimizable
 from simsopt._core.derivative import Derivative
 from simsopt.geo.curvexyzfourier import CurveXYZFourier
 from simsopt.geo.curve import RotatedCurve, Curve
 import simsoptpp as sopp
-<<<<<<< HEAD
-=======
-from math import pi
-import numpy as np
-from monty.json import GSONDecoder, GSONable
->>>>>>> d6a9adcb
+
 
 __all__ = ['Coil', 'Current', 'coils_via_symmetries',
            'apply_symmetries_to_currents', 'apply_symmetries_to_curves']
@@ -44,24 +38,6 @@
         :obj:`simsopt.geo.curve.Curve.plot()`
         """
         return self.curve.plot(**kwargs)
-
-    # def as_dict(self) -> dict:
-<<<<<<< HEAD
-    #     return MSONable.as_dict(self)
-
-    # @classmethod
-    # def from_dict(cls, d):
-    #     decoder = MontyDecoder()
-=======
-    #     return GSONable.as_dict(self)
-
-    # @classmethod
-    # def from_dict(cls, d):
-    #     decoder = GSONDecoder()
->>>>>>> d6a9adcb
-    #     current = decoder.process_decoded(d["current"])
-    #     curve = decoder.process_decoded(d["curve"])
-    #     return cls(curve, current)
 
 
 class CurrentBase(Optimizable):
@@ -117,23 +93,10 @@
     def current(self):
         return self.get_value()
 
-<<<<<<< HEAD
     def as_dict(self, serial_objs_dict) -> dict:
         d = super().as_dict(serial_objs_dict=serial_objs_dict)
         del d["x0"]
         return d
-=======
-    #def as_dict(self) -> dict:
-    #    d = {}
-    #    d["@module"] = self.__class__.__module__
-    #    d["@class"] = self.__class__.__name__
-    #    d["current"] = self.get_value()
-    #    return d
-
-    #@classmethod
-    #def from_dict(cls, d):
-    #    return cls(d["current"])
->>>>>>> d6a9adcb
 
 
 class ScaledCurrent(sopp.CurrentBase, CurrentBase):
@@ -155,26 +118,6 @@
     def get_value(self):
         return self.scale * self.current_to_scale.get_value()
 
-<<<<<<< HEAD
-    # def as_dict(self) -> dict:
-    #     return MSONable.as_dict(self)
-
-    # @classmethod
-    # def from_dict(cls, d):
-    #     decoder = MontyDecoder()
-    #     current = decoder.process_decoded(d["current_to_scale"])
-    #     return cls(current, d["scale"])
-=======
-   # def as_dict(self) -> dict:
-   #     return GSONable.as_dict(self)
-
-   # @classmethod
-   # def from_dict(cls, d):
-   #     decoder = GSONDecoder()
-   #     current = decoder.process_decoded(d["current_to_scale"])
-   #     return cls(current, d["scale"])
->>>>>>> d6a9adcb
-
 
 class CurrentSum(sopp.CurrentBase, CurrentBase):
     """
@@ -192,24 +135,6 @@
 
     def get_value(self):
         return self.current_a.get_value() + self.current_b.get_value()
-
-    # def as_dict(self) -> dict:
-<<<<<<< HEAD
-    #     return MSONable.as_dict(self)
-
-    # @classmethod
-    # def from_dict(cls, d):
-    #     decoder = MontyDecoder()
-=======
-    #     return GSONable.as_dict(self)
-
-    # @classmethod
-    # def from_dict(cls, d):
-    #     decoder = GSONDecoder()
->>>>>>> d6a9adcb
-    #     current_a = decoder.process_decoded(d["current_a"])
-    #     current_b = decoder.process_decoded(d["current_b"])
-    #     return cls(current_a, current_b)
 
 
 def apply_symmetries_to_curves(base_curves, nfp, stellsym):
