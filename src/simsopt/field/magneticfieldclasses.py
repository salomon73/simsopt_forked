import logging

import numpy as np
import warnings
from scipy.special import ellipk, ellipe
try:
    from sympy.parsing.sympy_parser import parse_expr
    import sympy as sp
    sympy_found = True
except ImportError:
    sympy_found = False
from pyevtk.hl import pointsToVTK

import simsoptpp as sopp
from .magneticfield import MagneticField
from .._core.json import GSONable, GSONDecoder

logger = logging.getLogger(__name__)

__all__ = ['ToroidalField', 'PoloidalField', 'ScalarPotentialRZMagneticField',
<<<<<<< HEAD
           'CircularCoil', 'Dommaschk', 'Reiman', 'InterpolatedField', 
           'DipoleField', 'WindingVolumeField']
=======
           'CircularCoil', 'Dommaschk', 'Reiman', 'InterpolatedField', 'DipoleField']
>>>>>>> 27d7adf8


class ToroidalField(MagneticField):
    """
    Magnetic field purely in the toroidal direction, that is, in the phi
    direction with (R,phi,Z) the standard cylindrical coordinates.
    Its modulus is given by B = B0*R0/R where R0 is the first input and B0 the second input to the function.

    Args:
        B0:  modulus of the magnetic field at R0
        R0:  radius of normalization
    """

    def __init__(self, R0, B0):
        MagneticField.__init__(self)
        self.R0 = R0
        self.B0 = B0

    def _B_impl(self, B):
        points = self.get_points_cart_ref()
        phi = np.arctan2(points[:, 1], points[:, 0])
        R = np.sqrt(np.square(points[:, 0]) + np.square(points[:, 1]))
        phiUnitVectorOverR = np.vstack((np.divide(-np.sin(phi), R), np.divide(np.cos(phi), R), np.zeros(len(phi)))).T
        B[:] = np.multiply(self.B0*self.R0, phiUnitVectorOverR)

    def _dB_by_dX_impl(self, dB):
        points = self.get_points_cart_ref()
        phi = np.arctan2(points[:, 1], points[:, 0])
        R = np.sqrt(np.square(points[:, 0]) + np.square(points[:, 1]))

        x = points[:, 0]
        y = points[:, 1]

        dB_by_dX1 = np.vstack((
            np.multiply(np.divide(self.B0*self.R0, R**4), 2*np.multiply(x, y)),
            np.multiply(np.divide(self.B0*self.R0, R**4), y**2-x**2),
            0*R))
        dB_by_dX2 = np.vstack((
            np.multiply(np.divide(self.B0*self.R0, R**4), y**2-x**2),
            np.multiply(np.divide(self.B0*self.R0, R**4), -2*np.multiply(x, y)),
            0*R))
        dB_by_dX3 = np.vstack((0*R, 0*R, 0*R))

        dB[:] = np.array([dB_by_dX1, dB_by_dX2, dB_by_dX3]).T

    def _d2B_by_dXdX_impl(self, ddB):
        points = self.get_points_cart_ref()
        x = points[:, 0]
        y = points[:, 1]
        ddB[:] = 2*self.B0*self.R0*np.multiply(
            1/(points[:, 0]**2+points[:, 1]**2)**3, np.array([
                [[3*points[:, 0]**2+points[:, 1]**3, points[:, 0]**3-3*points[:, 0]*points[:, 1]**2, np.zeros((len(points)))], [
                    points[:, 0]**3-3*points[:, 0]*points[:, 1]**2, 3*points[:, 0]**2*points[:, 1]-points[:, 1]**3,
                    np.zeros((len(points)))],
                 np.zeros((3, len(points)))],
                [[points[:, 0]**3-3*points[:, 0]*points[:, 1]**2, 3*points[:, 0]**2*points[:, 1]-points[:, 1]**3,
                  np.zeros((len(points)))],
                 [3*points[:, 0]**2*points[:, 1]-points[:, 1]**3, -points[:, 0]**3+3*points[:, 0]*points[:, 1]**2,
                  np.zeros((len(points)))], np.zeros((3, len(points)))],
                np.zeros((3, 3, len(points)))])).T

    def _A_impl(self, A):
        points = self.get_points_cart_ref()
        A[:] = self.B0*self.R0*np.array([
            points[:, 2]*points[:, 0]/(points[:, 0]**2+points[:, 1]**2),
            points[:, 2]*points[:, 1]/(points[:, 0]**2+points[:, 1]**2),
            0*points[:, 2]]).T

    def _dA_by_dX_impl(self, dA):
        points = self.get_points_cart_ref()
        dA[:] = self.B0*self.R0*np.array((points[:, 2]/(points[:, 0]**2+points[:, 1]**2)**2)*np.array(
            [[-points[:, 0]**2+points[:, 1]**2, -2*points[:, 0]*points[:, 1], np.zeros((len(points)))],
             [-2*points[:, 0]*points[:, 1], points[:, 0]**2-points[:, 1]**2, np.zeros((len(points)))],
             [points[:, 0]*(points[:, 0]**2+points[:, 1]**2)/points[:, 2],
              points[:, 1]*(points[:, 0]**2+points[:, 1]**2)/points[:, 2], np.zeros((len(points)))]])).T

    def _d2A_by_dXdX_impl(self, ddA):
        points = self.get_points_cart_ref()
        ddA[:] = 2*self.B0*self.R0*np.array(
            (points[:, 2]/(points[:, 0]**2+points[:, 1]**2)**3)*np.array([
                [[points[:, 0]**3-3*points[:, 0]*points[:, 1]**2, 3*points[:, 0]**2*points[:, 1]-points[:, 1]**3,
                  (-points[:, 0]**4+points[:, 1]**4)/(2*points[:, 2])],
                 [3*points[:, 0]**2*points[:, 1]-points[:, 1]**3, -points[:, 0]**3+3*points[:, 0]*points[:, 1]**2, -points[:, 0]*points[:, 1]*(
                     points[:, 0]**2+points[:, 1]**2)/points[:, 2]],
                 [(-points[:, 0]**4+points[:, 1]**4)/(2*points[:, 2]),
                  -points[:, 0]*points[:, 1]*(points[:, 0]**2+points[:, 1]**2)/points[:, 2],
                  np.zeros((len(points)))]],
                [[3*points[:, 0]**2*points[:, 1]-points[:, 1]**3, -points[:, 0]**3+3*points[:, 0]*points[:, 1]**2,
                  -points[:, 0]*points[:, 1]*(points[:, 0]**2+points[:, 1]**2)/points[:, 2]],
                 [-points[:, 0]**3+3*points[:, 0]*points[:, 1]**2, -3*points[:, 0]**2*points[:, 1]+points[:, 1]**3, (
                     points[:, 0]**4-points[:, 1]**4)/(2*points[:, 2])],
                 [-points[:, 0]*points[:, 1]*(points[:, 0]**2+points[:, 1]**2)/points[:, 2],
                  (points[:, 0]**4-points[:, 1]**4)/(2*points[:, 2]), np.zeros((len(points)))]],
                np.zeros((3, 3, len(points)))])).transpose((3, 0, 1, 2))

    def as_dict(self, serial_objs_dict) -> dict:
        d = super().as_dict(serial_objs_dict=serial_objs_dict)
        d["points"] = self.get_points_cart()
        return d

    @classmethod
    def from_dict(cls, d, serial_objs_dict, recon_objs):
        field = cls(d["R0"], d["B0"])
        decoder = GSONDecoder()
        xyz = decoder.process_decoded(d["points"], serial_objs_dict, recon_objs)
        field.set_points_cart(xyz)
        return field


class PoloidalField(MagneticField):
    '''
    Magnetic field purely in the poloidal direction, that is, in the
    theta direction of a poloidal-toroidal coordinate system.  Its
    modulus is given by B = B0 * r / (R0 * q) so that, together with
    the toroidal field, it creates a safety factor equals to q

    Args:
        B0: modulus of the magnetic field at R0
        R0: major radius of the magnetic axis
        q: safety factor/pitch angle of the magnetic field lines
    '''

    def __init__(self, R0, B0, q):
        MagneticField.__init__(self)
        self.R0 = R0
        self.B0 = B0
        self.q = q

    def _B_impl(self, B):
        points = self.get_points_cart_ref()

        x = points[:, 0]
        y = points[:, 1]
        z = points[:, 2]

        phi = np.arctan2(y, x)
        theta = np.arctan2(z, np.sqrt(x**2+y**2)-self.R0)
        r = np.sqrt((np.sqrt(x**2+y**2)-self.R0)**2+z**2)
        thetaUnitVectorOver_times_r = np.vstack((-np.multiply(np.sin(theta), r)*np.cos(phi), -np.multiply(np.sin(theta), r)*np.sin(phi), np.multiply(np.cos(theta), r))).T
        B[:] = self.B0/self.R0/self.q*thetaUnitVectorOver_times_r

    def _dB_by_dX_impl(self, dB):
        points = self.get_points_cart_ref()

        x = points[:, 0]
        y = points[:, 1]
        z = points[:, 2]

        phi = np.arctan2(y, x)
        theta = np.arctan2(z, np.sqrt(x**2+y**2)-self.R0)
        r = np.sqrt((np.sqrt(x**2+y**2)-self.R0)**2+z**2)

        dtheta_by_dX1 = -((x*z)/(np.sqrt(x**2+y**2)*(x**2+y**2+z**2-2*np.sqrt(x**2+y**2)*self.R0+(self.R0)**2)))
        dtheta_by_dX2 = -((y*z)/(np.sqrt(x**2+y**2)*(x**2+y**2+z**2-2*np.sqrt(x**2+y**2)*self.R0+(self.R0)**2)))
        dtheta_by_dX3 = 1/((-self.R0+np.sqrt(x**2+y**2))*(1+z**2/(self.R0-np.sqrt(x**2+y**2))**2))

        dphi_by_dX1 = -(y/(x**2 + y**2))
        dphi_by_dX2 = x/(x**2 + y**2)
        dphi_by_dX3 = 0.*z

        dthetaunitvector_by_dX1 = np.vstack((
            -np.cos(theta)*np.cos(phi)*dtheta_by_dX1+np.sin(theta)*np.sin(phi)*dphi_by_dX1,
            -np.cos(theta)*np.sin(phi)*dtheta_by_dX1-np.sin(theta)*np.cos(phi)*dphi_by_dX1,
            -np.sin(theta)*dtheta_by_dX1
        )).T
        dthetaunitvector_by_dX2 = np.vstack((
            -np.cos(theta)*np.cos(phi)*dtheta_by_dX2+np.sin(theta)*np.sin(phi)*dphi_by_dX2,
            -np.cos(theta)*np.sin(phi)*dtheta_by_dX2-np.sin(theta)*np.cos(phi)*dphi_by_dX2,
            -np.sin(theta)*dtheta_by_dX2
        )).T
        dthetaunitvector_by_dX3 = np.vstack((
            -np.cos(theta)*np.cos(phi)*dtheta_by_dX3+np.sin(theta)*np.sin(phi)*dphi_by_dX3,
            -np.cos(theta)*np.sin(phi)*dtheta_by_dX3-np.sin(theta)*np.cos(phi)*dphi_by_dX3,
            -np.sin(theta)*dtheta_by_dX3
        )).T

        dB_by_dX1_term1 = np.multiply(dthetaunitvector_by_dX1.T, r)
        dB_by_dX2_term1 = np.multiply(dthetaunitvector_by_dX2.T, r)
        dB_by_dX3_term1 = np.multiply(dthetaunitvector_by_dX3.T, r)

        thetaUnitVector_1 = -np.sin(theta)*np.cos(phi)
        thetaUnitVector_2 = -np.sin(theta)*np.sin(phi)
        thetaUnitVector_3 = np.cos(theta)

        dr_by_dX1 = (x*(-self.R0+np.sqrt(x**2+y**2)))/(np.sqrt(x**2+y**2)*np.sqrt((self.R0-np.sqrt(x**2+y**2))**2+z**2))
        dr_by_dX2 = (y*(-self.R0+np.sqrt(x**2+y**2)))/(np.sqrt(x**2+y**2)*np.sqrt((self.R0-np.sqrt(x**2+y**2))**2+z**2))
        dr_by_dX3 = z/np.sqrt((self.R0-np.sqrt(x**2+y**2))**2+z**2)

        dB_by_dX1_term2 = np.vstack((
            thetaUnitVector_1*dr_by_dX1,
            thetaUnitVector_2*dr_by_dX1,
            thetaUnitVector_3*dr_by_dX1))
        dB_by_dX2_term2 = np.vstack((
            thetaUnitVector_1*dr_by_dX2,
            thetaUnitVector_2*dr_by_dX2,
            thetaUnitVector_3*dr_by_dX2))
        dB_by_dX3_term2 = np.vstack((
            thetaUnitVector_1*dr_by_dX3,
            thetaUnitVector_2*dr_by_dX3,
            thetaUnitVector_3*dr_by_dX3))

        dB[:] = self.B0/self.R0/self.q*np.array([dB_by_dX1_term1+dB_by_dX1_term2, dB_by_dX2_term1+dB_by_dX2_term2, dB_by_dX3_term1+dB_by_dX3_term2]).T

    def as_dict(self, serial_objs_dict) -> dict:
        d = super().as_dict(serial_objs_dict=serial_objs_dict)
        d["points"] = self.get_points_cart()
        return d

    @classmethod
    def from_dict(cls, d, serial_objs_dict, recon_objs):
        field = cls(d["R0"], d["B0"], d["q"])
        decoder = GSONDecoder()
        xyz = decoder.process_decoded(d["points"], serial_objs_dict, recon_objs)
        field.set_points_cart(xyz)
        return field


class ScalarPotentialRZMagneticField(MagneticField):
    """
    Vacuum magnetic field as a solution of B = grad(Phi) where Phi is the
    magnetic field scalar potential.  It takes Phi as an input string, which
    should contain an expression involving the standard cylindrical coordinates
    (R, phi, Z) Example: ScalarPotentialRZMagneticField("2*phi") yields a
    magnetic field B = grad(2*phi) = (0,2/R,0). In order for the analytical
    derivatives to be performed by sympy, a term 1e-30*Phi*R*Z is added
    to every entry. Note: this function needs sympy.

    Args:
        phi_str:  string containing vacuum scalar potential expression as a function of R, Z and phi
    """

    ## TRY to add C*R*phi*Z in all entries and then put C=0

    def __init__(self, phi_str):
        MagneticField.__init__(self)
        if not sympy_found:
            raise RuntimeError("Sympy is required for the ScalarPotentialRZMagneticField class")
        self.phi_str = phi_str
        self.phi_parsed = parse_expr(phi_str)
        R, Z, Phi = sp.symbols('R Z phi')
        self.Blambdify = sp.lambdify((R, Z, Phi), [self.phi_parsed.diff(R)+1e-30*Phi*R*Z,\
                                                   self.phi_parsed.diff(Phi)/R+1e-30*Phi*R*Z,\
                                                   self.phi_parsed.diff(Z)+1e-30*Phi*R*Z])
        self.dBlambdify_by_dX = sp.lambdify(
            (R, Z, Phi),
            [[1e-30*Phi*R*Z+sp.cos(Phi)*self.phi_parsed.diff(R).diff(R)-(sp.sin(Phi)/R)*self.phi_parsed.diff(R).diff(Phi),
              1e-30*Phi*R*Z+sp.cos(Phi)*(self.phi_parsed.diff(Phi)/R).diff(R)-(sp.sin(Phi)/R)*(self.phi_parsed.diff(Phi)/R).diff(Phi),
              1e-30*Phi*R*Z+sp.cos(Phi)*self.phi_parsed.diff(Z).diff(R)-(sp.sin(Phi)/R)*self.phi_parsed.diff(Z).diff(Phi)],
             [1e-30*Phi*R*Z+sp.sin(Phi)*self.phi_parsed.diff(R).diff(R)+(sp.cos(Phi)/R)*self.phi_parsed.diff(R).diff(Phi),
              1e-30*Phi*R*Z+sp.sin(Phi)*(self.phi_parsed.diff(Phi)/R).diff(R)+(sp.cos(Phi)/R)*(self.phi_parsed.diff(Phi)/R).diff(Phi),
              1e-30*Phi*R*Z+sp.sin(Phi)*self.phi_parsed.diff(Z).diff(R)+(sp.cos(Phi)/R)*self.phi_parsed.diff(Z).diff(Phi)],
             [1e-30*Phi*R*Z+self.phi_parsed.diff(R).diff(Z),
              1e-30*Phi*R*Z+(self.phi_parsed.diff(Phi)/R).diff(Z),
              1e-30*Phi*R*Z+self.phi_parsed.diff(Z).diff(Z)]])

    def _B_impl(self, B):
        points = self.get_points_cart_ref()
        r = np.sqrt(np.square(points[:, 0]) + np.square(points[:, 1]))
        z = points[:, 2]
        phi = np.arctan2(points[:, 1], points[:, 0])
        B_cyl = np.array(self.Blambdify(r, z, phi)).T
        # Bx = Br cos(phi) - Bphi sin(phi)
        B[:, 0] = B_cyl[:, 0] * np.cos(phi) - B_cyl[:, 1] * np.sin(phi)
        # By = Br sin(phi) + Bphi cos(phi)
        B[:, 1] = B_cyl[:, 0] * np.sin(phi) + B_cyl[:, 1] * np.cos(phi)
        B[:, 2] = B_cyl[:, 2]

    def _dB_by_dX_impl(self, dB):
        points = self.get_points_cart_ref()
        r = np.sqrt(np.square(points[:, 0]) + np.square(points[:, 1]))
        z = points[:, 2]
        phi = np.arctan2(points[:, 1], points[:, 0])
        dB_cyl = np.array(self.dBlambdify_by_dX(r, z, phi)).transpose((2, 0, 1))
        dBrdx = dB_cyl[:, 0, 0]
        dBrdy = dB_cyl[:, 1, 0]
        dBrdz = dB_cyl[:, 2, 0]
        dBphidx = dB_cyl[:, 0, 1]
        dBphidy = dB_cyl[:, 1, 1]
        dBphidz = dB_cyl[:, 2, 1]
        dB[:, 0, 2] = dB_cyl[:, 0, 2]
        dB[:, 1, 2] = dB_cyl[:, 1, 2]
        dB[:, 2, 2] = dB_cyl[:, 2, 2]
        dcosphidx = -points[:, 0]**2/r**3 + 1/r
        dsinphidx = -points[:, 0]*points[:, 1]/r**3
        dcosphidy = -points[:, 0]*points[:, 1]/r**3
        dsinphidy = -points[:, 1]**2/r**3 + 1/r
        B_cyl = np.array(self.Blambdify(r, z, phi)).T
        Br = B_cyl[:, 0]
        Bphi = B_cyl[:, 1]
        # Bx = Br cos(phi) - Bphi sin(phi)
        dB[:, 0, 0] = dBrdx * np.cos(phi) + Br * dcosphidx - dBphidx * np.sin(phi) \
            - Bphi * dsinphidx
        dB[:, 1, 0] = dBrdy * np.cos(phi) + Br * dcosphidy - dBphidy * np.sin(phi) \
            - Bphi * dsinphidy
        dB[:, 2, 0] = dBrdz * np.cos(phi) - dBphidz * np.sin(phi)
        # By = Br sin(phi) + Bphi cos(phi)
        dB[:, 0, 1] = dBrdx * np.sin(phi) + Br * dsinphidx + dBphidx * np.cos(phi) \
            + Bphi * dcosphidx
        dB[:, 1, 1] = dBrdy * np.sin(phi) + Br * dsinphidy + dBphidy * np.cos(phi) \
            + Bphi * dcosphidy
        dB[:, 2, 1] = dBrdz * np.sin(phi) + dBphidz * np.cos(phi)

    def as_dict(self, serial_objs_dict) -> dict:
        d = super().as_dict(serial_objs_dict=serial_objs_dict)
        d["points"] = self.get_points_cart()
        return d

    @classmethod
    def from_dict(cls, d, serial_objs_dict, recon_objs):
        field = cls(d["phi_str"])
        decoder = GSONDecoder()
        xyz = decoder.process_decoded(d["points"], serial_objs_dict, recon_objs)
        field.set_points_cart(xyz)
        return field


class CircularCoil(MagneticField):
    '''
    Magnetic field created by a single circular coil evaluated using analytical
    functions, including complete elliptic integrals of the first and second
    kind.  As inputs, it takes the radius of the coil (r0), its center, current
    (I) and its normal vector [either spherical angle components
    (normal=[theta,phi]) or (x,y,z) components of a vector (normal=[x,y,z])]).
    The (theta,phi) angles are related to the (x,y,z) components of the normal vector via
    theta = np.arctan2(normal[1], normal[0]) and phi = np.arctan2(np.sqrt(normal[0]**2+normal[1]**2), normal[2]).
    Sign convention: CircularCoil with a positive current produces a magnetic field
    vector in the same direction as the normal when evaluated at the center of the coil.a

    Args:
        r0: radius of the coil
        center: point at the coil center
        I: current of the coil in Ampere's
        normal: if list with two values treats it as spherical angles theta and
                phi of the normal vector to the plane of the coil centered at the coil
                center, if list with three values treats it a vector
    '''

    def __init__(self, r0=0.1, center=[0, 0, 0], I=5e5/np.pi, normal=[0, 0]):
        MagneticField.__init__(self)
        self.r0 = r0
        self.Inorm = I*4e-7
        self.center = center
        self.normal = normal
        if len(normal) == 2:
            theta = normal[0]
            phi = normal[1]
        else:
            theta = np.arctan2(normal[1], normal[0])
            phi = np.arctan2(np.sqrt(normal[0]**2+normal[1]**2), normal[2])

        self.rotMatrix = np.array([
            [np.cos(phi) * np.cos(theta)**2 + np.sin(theta)**2,
             -np.sin(phi / 2)**2 * np.sin(2 * theta),
             np.cos(theta) * np.sin(phi)],
            [-np.sin(phi / 2)**2 * np.sin(2 * theta),
             np.cos(theta)**2 + np.cos(phi) * np.sin(theta)**2,
             np.sin(phi) * np.sin(theta)],
            [-np.cos(theta) * np.sin(phi),
             -np.sin(phi) * np.sin(theta),
             np.cos(phi)]
        ])

        self.rotMatrixInv = np.array(self.rotMatrix.T)

    @property
    def I(self):
        return self.Inorm * 25e5

    def _B_impl(self, B):
        points = self.get_points_cart_ref()
        points = np.array(np.dot(self.rotMatrixInv, np.array(np.subtract(points, self.center)).T).T)
        rho = np.sqrt(np.square(points[:, 0]) + np.square(points[:, 1]))
        r = np.sqrt(np.square(points[:, 0]) + np.square(points[:, 1]) + np.square(points[:, 2]))
        alpha = np.sqrt(self.r0**2 + np.square(r) - 2*self.r0*rho)
        beta = np.sqrt(self.r0**2 + np.square(r) + 2*self.r0*rho)
        k = np.sqrt(1-np.divide(np.square(alpha), np.square(beta)))
        ellipek2 = ellipe(k**2)
        ellipkk2 = ellipk(k**2)
        gamma = np.square(points[:, 0]) - np.square(points[:, 1])
        B[:] = np.dot(self.rotMatrix, np.array(
            [self.Inorm*points[:, 0]*points[:, 2]/(2*alpha**2*beta*rho**2+1e-31)*((self.r0**2+r**2)*ellipek2-alpha**2*ellipkk2),
             self.Inorm*points[:, 1]*points[:, 2]/(2*alpha**2*beta*rho**2+1e-31)*((self.r0**2+r**2)*ellipek2-alpha**2*ellipkk2),
             self.Inorm/(2*alpha**2*beta+1e-31)*((self.r0**2-r**2)*ellipek2+alpha**2*ellipkk2)])).T

    def _dB_by_dX_impl(self, dB):
        points = self.get_points_cart_ref()
        points = np.array(np.dot(self.rotMatrixInv, np.array(np.subtract(points, self.center)).T).T)
        rho = np.sqrt(np.square(points[:, 0]) + np.square(points[:, 1]))
        r = np.sqrt(np.square(points[:, 0]) + np.square(points[:, 1]) + np.square(points[:, 2]))
        alpha = np.sqrt(self.r0**2 + np.square(r) - 2*self.r0*rho)
        beta = np.sqrt(self.r0**2 + np.square(r) + 2*self.r0*rho)
        k = np.sqrt(1-np.divide(np.square(alpha), np.square(beta)))
        ellipek2 = ellipe(k**2)
        ellipkk2 = ellipk(k**2)
        gamma = np.square(points[:, 0]) - np.square(points[:, 1])
        dBxdx = (self.Inorm*points[:, 2]*(
            ellipkk2*alpha**2*((2*points[:, 0]**4 + gamma*(
                points[:, 1]**2 + points[:, 2]**2))*r**2 + self.r0**2*(
                    gamma*(self.r0**2 + 2*points[:, 2]**2) - (3*points[:, 0]**2 - 2*points[:, 1]**2)*rho**2))
            + ellipek2*(-((2*points[:, 0]**4 + gamma*(points[:, 1]**2 + points[:, 2]**2))*r**4)
                        + self.r0**4*(-(gamma*(self.r0**2 + 3*points[:, 2]**2)) + (8*points[:, 0]**2 - points[:, 1]**2)*rho**2)
                        - self.r0**2*(
                            3*gamma*points[:, 2]**4 - 2*(2*points[:, 0]**2 + points[:, 1]**2)*points[:, 2]**2 * rho**2
                            + (5*points[:, 0]**2 + points[:, 1]**2)*rho**4
            ))
        ))/(2*alpha**4*beta**3*rho**4+1e-31)

        dBydx = (self.Inorm*points[:, 0]*points[:, 1]*points[:, 2]*(
            ellipkk2*alpha**2*(
                2*self.r0**4 + r**2*(2*r**2 + rho**2) - self.r0**2*(-4*points[:, 2]**2 + 5*rho**2))
            + ellipek2*(-2*self.r0**6 - r**4*(2*r**2 + rho**2) + 3*self.r0**4*(-2*points[:, 2]**2 + 3*rho**2) - 2*self.r0**2*(3*points[:, 2]**4 - points[:, 2]**2*rho**2 + 2*rho**4))
        ))/(2*alpha**4*beta**3*rho**4+1e-31)

        dBzdx = (self.Inorm*points[:, 0]*(
            - (ellipkk2*alpha**2*((-self.r0**2 + rho**2)**2 + points[:, 2]**2*(self.r0**2 + rho**2)))
            + ellipek2*(
                points[:, 2]**4*(self.r0**2 + rho**2) + (-self.r0**2 + rho**2)**2*(self.r0**2 + rho**2)
                + 2*points[:, 2]**2*(self.r0**4 - 6*self.r0**2*rho**2 + rho**4))
        ))/(2*alpha**4*beta**3*rho**2+1e-31)
        dBxdy = dBydx

        dBydy = (self.Inorm*points[:, 2]*(
            ellipkk2*alpha**2*((2*points[:, 1]**4 - gamma*(points[:, 0]**2 + points[:, 2]**2))*r**2 +
                               self.r0**2*(-(gamma*(self.r0**2 + 2*points[:, 2]**2)) - (-2*points[:, 0]**2 + 3*points[:, 1]**2)*rho**2)) +
            ellipek2*(-((2*points[:, 1]**4 - gamma*(points[:, 0]**2 + points[:, 2]**2))*r**4) +
                      self.r0**4*(gamma*(self.r0**2 + 3*points[:, 2]**2) + (-points[:, 0]**2 + 8*points[:, 1]**2)*rho**2) -
                      self.r0**2*(-3*gamma*points[:, 2]**4 - 2*(points[:, 0]**2 + 2*points[:, 1]**2)*points[:, 2]**2*rho**2 +
                                  (points[:, 0]**2 + 5*points[:, 1]**2)*rho**4))))/(2*alpha**4*beta**3*rho**4+1e-31)

        dBzdy = dBzdx*points[:, 1]/(points[:, 0]+1e-31)

        dBxdz = dBzdx

        dBydz = dBzdy

        dBzdz = (self.Inorm*points[:, 2]*(ellipkk2*alpha**2*(self.r0**2 - r**2) +
                                          ellipek2*(-7*self.r0**4 + r**4 + 6*self.r0**2*(-points[:, 2]**2 + rho**2))))/(2*alpha**4*beta**3+1e-31)

        dB_by_dXm = np.array([
            [dBxdx, dBydx, dBzdx],
            [dBxdy, dBydy, dBzdy],
            [dBxdz, dBydz, dBzdz]])

        dB[:] = np.array([
            [np.dot(self.rotMatrixInv[:, 0], np.dot(self.rotMatrix[0, :], dB_by_dXm)),
             np.dot(self.rotMatrixInv[:, 1], np.dot(self.rotMatrix[0, :], dB_by_dXm)),
             np.dot(self.rotMatrixInv[:, 2], np.dot(self.rotMatrix[0, :], dB_by_dXm))],
            [np.dot(self.rotMatrixInv[:, 0], np.dot(self.rotMatrix[1, :], dB_by_dXm)),
             np.dot(self.rotMatrixInv[:, 1], np.dot(self.rotMatrix[1, :], dB_by_dXm)),
             np.dot(self.rotMatrixInv[:, 2], np.dot(self.rotMatrix[1, :], dB_by_dXm))],
            [np.dot(self.rotMatrixInv[:, 0], np.dot(self.rotMatrix[2, :], dB_by_dXm)),
             np.dot(self.rotMatrixInv[:, 1], np.dot(self.rotMatrix[2, :], dB_by_dXm)),
             np.dot(self.rotMatrixInv[:, 2], np.dot(self.rotMatrix[2, :], dB_by_dXm))]]).T

    def _A_impl(self, A):
        points = self.get_points_cart_ref()
        points = np.array(np.dot(self.rotMatrixInv, np.array(np.subtract(points, self.center)).T).T)
        rho = np.sqrt(np.square(points[:, 0]) + np.square(points[:, 1]))
        r = np.sqrt(np.square(points[:, 0]) + np.square(points[:, 1]) + np.square(points[:, 2]))
        alpha = np.sqrt(self.r0**2 + np.square(r) - 2*self.r0*rho)
        beta = np.sqrt(self.r0**2 + np.square(r) + 2*self.r0*rho)
        k = np.sqrt(1-np.divide(np.square(alpha), np.square(beta)))
        ellipek2 = ellipe(k**2)
        ellipkk2 = ellipk(k**2)

        num = (2*self.r0+np.sqrt(points[:, 0]**2+points[:, 1]**2)*ellipek2+(self.r0**2+points[:, 0]**2+points[:, 1]**2+points[:, 2]**2)*(ellipe(k**2)-ellipkk2))
        denom = ((points[:, 0]**2+points[:, 1]**2+1e-31)*np.sqrt(self.r0**2+points[:, 0]**2+points[:, 1]**2+2*self.r0*np.sqrt(points[:, 0]**2+points[:, 1]**2)+points[:, 2]**2+1e-31))
        fak = num/denom
        pts = fak[:, None]*np.concatenate((-points[:, 1][:, None], points[:, 0][:, None], np.zeros((points.shape[0], 1))), axis=-1)
        A[:] = -self.Inorm/2*np.dot(self.rotMatrix, pts.T).T

    def as_dict(self, serial_objs_dict):
        d = super().as_dict(serial_objs_dict=serial_objs_dict)
        d["points"] = self.get_points_cart()
        return d

    @classmethod
    def from_dict(cls, d, serial_objs_dict, recon_objs):
        field = cls(d["r0"], d["center"], d["I"], d["normal"])
        decoder = GSONDecoder()
        xyz = decoder.process_decoded(d["points"], serial_objs_dict, recon_objs)
        field.set_points_cart(xyz)
        return field


<<<<<<< HEAD
class WindingVolumeField(MagneticField):
    r"""
    Computes the MagneticField induced by N grid cells, each with spatially varying and
    locally divergence-free current, for the Winding Volume method. This is done by
    calling the normal BiotSavart field for each of the cells, and summing the result.

    Args:
        winding_volume: WindingVolume grid class, containing the grid cell locations,
                        integration points in each cell, etc.
    """

    def __init__(self, J, integration_points, grid_scaling, coil_range, nfp=1, stellsym=False):
        MagneticField.__init__(self)
        print(grid_scaling, coil_range)
        self.integration_points = integration_points
        self.N_grid = integration_points.shape[0]
        self.grid_scaling = grid_scaling
        self.coil_range = coil_range
        self.J = J
        Jx = J[:, :, 0]
        Jy = J[:, :, 1]
        Jz = J[:, :, 2]
        contig = np.ascontiguousarray
        if coil_range == 'full torus':
            stell_list = [1]
            nfp = 1
            nsym = 1
        else:
            if stellsym:
                stell_list = [1, -1]
            else:
                stell_list = [1]
            nsym = nfp * (int(stellsym) + 1)
        J_temp = np.zeros(J.shape)
        J_full = np.zeros((self.N_grid * nsym, Jx.shape[1], 3))
        int_points_full = np.zeros((self.N_grid * nsym, Jx.shape[1], 3))

        index = 0
        for stell in stell_list:
            for fp in range(nfp):
                phi0 = (2 * np.pi / nfp) * fp

                # get new dipoles locations by flipping the y and z components, then rotating by phi0
                ox_temp = self.integration_points[:, :, 0] * np.cos(phi0) - self.integration_points[:, :, 1] * np.sin(phi0) * stell
                oy_temp = self.integration_points[:, :, 0] * np.sin(phi0) + self.integration_points[:, :, 1] * np.cos(phi0) * stell
                oz_temp = self.integration_points[:, :, 2] * stell

                # get new dipole vectors by flipping the x component, then rotating by phi0
                J_temp[:, :, 0] = Jx * np.cos(phi0) * stell - Jy * np.sin(phi0)
                J_temp[:, :, 1] = Jx * np.sin(phi0) * stell + Jy * np.cos(phi0)
                J_temp[:, :, 2] = Jz
                J_full[index:index + self.N_grid, :, :] = J_temp

                int_points = np.transpose(np.array([ox_temp, oy_temp, oz_temp]), [1, 2, 0])
                int_points_full[index:index + self.N_grid, :, :] = int_points

                index += self.N_grid

        self.int_points_full = int_points_full 
        self.J_full = J_full

    def _B_impl(self, B):
        points = self.get_points_cart_ref()
        contig = np.ascontiguousarray
        B[:] = sopp.winding_volume_field_B_SIMD(
            contig(points), 
            contig(self.int_points_full), 
            contig(self.J_full)
        ) * self.grid_scaling

        # function returns factor of shape (num_points, 3, num_cells, n_functions)
        # factor = sopp.winding_volume_field_Bext(points, self.winding_volume.integration_points_full, self.winding_volume.Phi_full) * self.grid_scaling
        # B[:] = np.tensordot(factor, self.alphas_full, ((2, 3), (0, 1)))

    def _dB_by_dX_impl(self, dB):
        points = self.get_points_cart_ref()
        dB[:] = sopp.winding_volume_field_B(points, self.integration_points, self.J)

    def _A_impl(self, A):
        points = self.get_points_cart_ref()
        A[:] = sopp.winding_volume_field_B(points, self.integration_points, self.J)

    def _dA_by_dX_impl(self, dA):
        points = self.get_points_cart_ref()
        dA[:] = sopp.winding_volume_field_B(points, self.integration_points, self.J)

    def as_dict(self, serial_objs_dict) -> dict:
        d = super().as_dict(serial_objs_dict=serial_objs_dict)
        d["points"] = self.get_points_cart()
        d["J"] = self.J
        d["integration_points"] = self.integration_points
        d["grid_scaling"] = self.grid_scaling
        d["coil_range"] = self.coil_range
        return d

    @classmethod
    def from_dict(cls, d, serial_objs_dict, recon_objs):
        field = cls(np.array(d["J"]['data']), np.array(d["integration_points"]['data']), d["grid_scaling"], d["coil_range"])
        decoder = GSONDecoder()
        xyz = decoder.process_decoded(d["points"], serial_objs_dict, recon_objs)
        field.set_points_cart(xyz)
        return field


class DipoleField(MagneticField):
    r"""
    Computes the MagneticField induced by N dipoles. This is very simple but needs to be
    a type MagneticField class for using the other simsopt functionality.
    The field is given by
=======
class DipoleField(MagneticField):
    r"""
    Computes the MagneticField induced by N dipoles. The field is given by
>>>>>>> 27d7adf8

    .. math::

        B(\mathbf{x}) = \frac{\mu_0}{4\pi} \sum_{i=1}^{N} (\frac{3\mathbf{r}_i\cdot \mathbf{m}_i}{|\mathbf{r}_i|^5}\mathbf{r}_i - \frac{\mathbf{m}_i}{|\mathbf{r}_i|^3})

<<<<<<< HEAD
    where :math:`\mu_0=4\pi 10^{-7}` is the magnetic constant and :math:\mathbf{r_i} = \mathbf{x} - \mathbf{x}^{dipole}_i is the vector between the field evaluation point and the dipole i position.

    Args:
        pm_opt: A PermanentMagnetOptimizer object that has already been optimized.
        m: Solution for the dipoles using the pm_opt object.
    """

    def __init__(self, pm_opt=None):
        MagneticField.__init__(self)
        self._dipole_fields_from_symmetries(pm_opt)
        # reformat memory for c++ routines
        self.dipole_grid = np.ascontiguousarray(self.dipole_grid)
        self.m_vec = np.ascontiguousarray(self.m_vec)
        self.pm_opt = pm_opt
=======
    where :math:`\mu_0=4\pi 10^{-7}` is the permeability of free space
    and :math:\mathbf{r_i} = \mathbf{x} - \mathbf{x}^{dipole}_i is the
    vector between the field evaluation point and the dipole i
    position.

    Args:
        dipole_grid: 2D numpy array, shape (ndipoles, 3)
            A set of points corresponding to the locations of magnetic dipoles.
        dipole_vectors: 2D numpy array, shape (ndipoles, 3)
            The dipole vectors of each of the dipoles in the grid.
        stellsym: bool (default True)
            Whether or not the dipole grid is stellarator symmetric.
        nfp: int (default 1)
            The field-period symmetry of the dipole-grid.
        coordinate_flag: string (default "cartesian")
            The global coordinate system that should be considered grid-aligned in the calculation.
        m_maxima: 1D numpy array, shape (ndipoles)
            The maximum dipole strengths of each magnet in the grid. If not specified, defaults
            to using the largest dipole strength of the magnets in dipole_grid, and using this
            value for all the dipoles. Needed for plotting normalized dipole magnitudes in the
            vtk functionality.
        R0: double
            The value of the major radius of the stellarator needed only for simple toroidal
            coordinates.
    """

    def __init__(self, dipole_grid, dipole_vectors, stellsym=True, nfp=1, coordinate_flag='cartesian', m_maxima=None, R0=1):
        MagneticField.__init__(self)        
        if coordinate_flag == 'toroidal':
            warnings.warn('Note that if using simple toroidal coordinates, '
                          'the major radius must be specified through R0.')
        self.R0 = R0
        self._dipole_fields_from_symmetries(dipole_grid, dipole_vectors, stellsym, nfp, coordinate_flag, m_maxima, R0)
>>>>>>> 27d7adf8

    def _B_impl(self, B):
        points = self.get_points_cart_ref()
        B[:] = sopp.dipole_field_B(points, self.dipole_grid, self.m_vec)

    def _dB_by_dX_impl(self, dB):
        points = self.get_points_cart_ref()
        dB[:] = sopp.dipole_field_dB(points, self.dipole_grid, self.m_vec)

    def _A_impl(self, A):
        points = self.get_points_cart_ref()
        A[:] = sopp.dipole_field_A(points, self.dipole_grid, self.m_vec)

    def _dA_by_dX_impl(self, dA):
        points = self.get_points_cart_ref()
        dA[:] = sopp.dipole_field_dA(points, self.dipole_grid, self.m_vec)

<<<<<<< HEAD
    def _dipole_fields_from_symmetries(self, pm_opt):
=======
    def _dipole_fields_from_symmetries(self, dipole_grid, dipole_vectors, stellsym=True, nfp=1, coordinate_flag='cartesian', m_maxima=None, R0=1):
>>>>>>> 27d7adf8
        """
        Takes the dipoles and grid initialized in a PermanentMagnetOptimizer (for a half-period surface)
        and generates the full dipole manifold so that the call to B() (the magnetic field from
        the dipoles) correctly returns contributions from all the dipoles from symmetries.
<<<<<<< HEAD

        Args:
            pm_opt (PermanentMagnetOptimizer): Permanent magnet optimizer class object with
                                               a set of initialized dipoles + dipole grid.
        """
        # Read in the required fields from pm_opt object
        nfp = pm_opt.plasma_boundary.nfp
        stellsym = pm_opt.plasma_boundary.stellsym
        dipole_grid = pm_opt.dipole_grid_xyz
        ndipoles = pm_opt.ndipoles
=======
        """
        self.dipole_grid = dipole_grid

        # Read in the required fields from pm_opt object
        ndipoles = dipole_grid.shape[0]
        if m_maxima is None:
            m_maxima = np.max(np.linalg.norm(dipole_vectors, axis=-1)) * np.ones(ndipoles)
>>>>>>> 27d7adf8
        if stellsym:
            stell_list = [1, -1]
            nsym = nfp * 2
        else:
            stell_list = [1]
            nsym = nfp
<<<<<<< HEAD
        m = pm_opt.m.reshape(ndipoles, 3)
=======
        m = dipole_vectors.reshape(ndipoles, 3)
>>>>>>> 27d7adf8

        # Initialize new grid and dipole vectors for all the dipoles
        # after we account for the symmetries below.
        dipole_grid_x = np.zeros(ndipoles * nsym)
        dipole_grid_y = np.zeros(ndipoles * nsym)
        dipole_grid_z = np.zeros(ndipoles * nsym)
        m_vec = np.zeros((ndipoles * nsym, 3))
<<<<<<< HEAD
        m_maxima = np.zeros(ndipoles * nsym)

        # Load in the dipole locations for a half-period surface
        ox = pm_opt.dipole_grid_xyz[:, 0]
        oy = pm_opt.dipole_grid_xyz[:, 1]
        oz = pm_opt.dipole_grid_xyz[:, 2]
=======
        m_max = np.zeros(ndipoles * nsym)

        # Load in the dipole locations for a half-period surface
        ox = dipole_grid[:, 0]
        oy = dipole_grid[:, 1]
        oz = dipole_grid[:, 2]
>>>>>>> 27d7adf8

        # loop through the dipoles and repeat for fp and stellarator symmetries
        index = 0
        n = ndipoles

        # get the components in Cartesian, converting if needed
        mmx = m[:, 0]
        mmy = m[:, 1]
        mmz = m[:, 2]
<<<<<<< HEAD
        if pm_opt.coordinate_flag == 'cylindrical':
=======
        if coordinate_flag == 'cylindrical':
>>>>>>> 27d7adf8
            phi_dipole = np.arctan2(oy, ox)
            mmx_temp = mmx * np.cos(phi_dipole) - mmy * np.sin(phi_dipole)
            mmy_temp = mmx * np.sin(phi_dipole) + mmy * np.cos(phi_dipole)
            mmx = mmx_temp
            mmy = mmy_temp
<<<<<<< HEAD
        if pm_opt.coordinate_flag == 'toroidal':
            phi_dipole = np.arctan2(oy, ox)
            theta_dipole = np.arctan2(oz, np.sqrt(ox ** 2 + oy ** 2) - pm_opt.R0)
=======
        if coordinate_flag == 'toroidal':
            phi_dipole = np.arctan2(oy, ox)
            theta_dipole = np.arctan2(oz, np.sqrt(ox ** 2 + oy ** 2) - R0)
>>>>>>> 27d7adf8
            mmx_temp = mmx * np.cos(phi_dipole) * np.cos(theta_dipole) - mmy * np.sin(phi_dipole) - mmz * np.cos(phi_dipole) * np.sin(theta_dipole)
            mmy_temp = mmx * np.sin(phi_dipole) * np.cos(theta_dipole) + mmy * np.cos(phi_dipole) - mmz * np.sin(phi_dipole) * np.sin(theta_dipole)
            mmz_temp = mmx * np.sin(theta_dipole) + mmz * np.cos(theta_dipole)
            mmx = mmx_temp
            mmy = mmy_temp
            mmz = mmz_temp

        # Loop over stellarator and field-period symmetry contributions
        for stell in stell_list:
            for fp in range(nfp):
                phi0 = (2 * np.pi / nfp) * fp

                # get new dipoles locations by flipping the y and z components, then rotating by phi0
                dipole_grid_x[index:index + n] = ox * np.cos(phi0) - oy * np.sin(phi0) * stell
                dipole_grid_y[index:index + n] = ox * np.sin(phi0) + oy * np.cos(phi0) * stell
                dipole_grid_z[index:index + n] = oz * stell

                # get new dipole vectors by flipping the x component, then rotating by phi0
                m_vec[index:index + n, 0] = mmx * np.cos(phi0) * stell - mmy * np.sin(phi0)
                m_vec[index:index + n, 1] = mmx * np.sin(phi0) * stell + mmy * np.cos(phi0)
                m_vec[index:index + n, 2] = mmz

<<<<<<< HEAD
                m_maxima[index:index + n] = pm_opt.m_maxima
                index += n

        self.dipole_grid = np.array([dipole_grid_x, dipole_grid_y, dipole_grid_z]).T
        self.m_vec = m_vec
        self.m_maxima = m_maxima
=======
                m_max[index:index + n] = m_maxima
                index += n

        contig = np.ascontiguousarray
        self.dipole_grid = contig(np.array([dipole_grid_x, dipole_grid_y, dipole_grid_z]).T)
        self.m_vec = contig(m_vec)
        self.m_maxima = contig(m_max)
>>>>>>> 27d7adf8

    def _toVTK(self, vtkname):
        """
            Write dipole data into a VTK file (stolen from Caoxiang's CoilPy code).

        Args:
            vtkname (str): VTK filename, will be appended with .vts or .vtu.
<<<<<<< HEAD
            dim (tuple, optional): Dimension information if saved as structured grids. Defaults to (1).
=======
>>>>>>> 27d7adf8
        """

        # get the coordinates
        ox = np.ascontiguousarray(self.dipole_grid[:, 0])
        oy = np.ascontiguousarray(self.dipole_grid[:, 1])
        oz = np.ascontiguousarray(self.dipole_grid[:, 2])
        ophi = np.arctan2(oy, ox)
<<<<<<< HEAD
        otheta = np.arctan2(oz, np.sqrt(ox ** 2 + oy ** 2) - self.pm_opt.R0)
=======
        otheta = np.arctan2(oz, np.sqrt(ox ** 2 + oy ** 2) - self.R0)
>>>>>>> 27d7adf8

        # define the m vectors and the normalized m vectors
        # in Cartesian, cylindrical, and simple toroidal coordinates.
        mx = np.ascontiguousarray(self.m_vec[:, 0])
        my = np.ascontiguousarray(self.m_vec[:, 1])
        mz = np.ascontiguousarray(self.m_vec[:, 2])
        mmag = np.sqrt(mx ** 2 + my ** 2 + mz ** 2)
        mx_normalized = np.ascontiguousarray(mx / self.m_maxima)
        my_normalized = np.ascontiguousarray(my / self.m_maxima)
        mz_normalized = np.ascontiguousarray(mz / self.m_maxima)
        mr = np.ascontiguousarray(mx * np.cos(ophi) + my * np.sin(ophi))
        mrminor = np.ascontiguousarray(mx * np.cos(ophi) * np.cos(otheta) + my * np.sin(ophi) * np.cos(otheta) + np.sin(otheta) * mz)
        mphi = np.ascontiguousarray(-mx * np.sin(ophi) + my * np.cos(ophi))
        mtheta = np.ascontiguousarray(-mx * np.cos(ophi) * np.sin(otheta) - my * np.sin(ophi) * np.sin(otheta) + np.cos(otheta) * mz)
        mr_normalized = np.ascontiguousarray(mr / self.m_maxima)
        mrminor_normalized = np.ascontiguousarray(mrminor / self.m_maxima)
        mphi_normalized = np.ascontiguousarray(mphi / self.m_maxima)
        mtheta_normalized = np.ascontiguousarray(mtheta / self.m_maxima)

        # Save all the data to a vtk file which can be visualized nicely with ParaView
        data = {"m": (mx, my, mz), "m_normalized": (mx_normalized, my_normalized, mz_normalized), "m_rphiz": (mr, mphi, mz), "m_rphiz_normalized": (mr_normalized, mphi_normalized, mz_normalized), "m_rphitheta": (mrminor, mphi, mtheta), "m_rphitheta_normalized": (mrminor_normalized, mphi_normalized, mtheta_normalized)}
<<<<<<< HEAD
=======
        from pyevtk.hl import pointsToVTK
>>>>>>> 27d7adf8
        pointsToVTK(
            vtkname, ox, oy, oz, data=data
        )

<<<<<<< HEAD
    def as_dict(self) -> dict:
        d = {}
        d["@module"] = self.__class__.__module__
        d["@class"] = self.__class__.__name__
        d["pm_opt"] = self.pm_opt
        return d

    @classmethod
    def from_dict(cls, d):
        return cls(d["pm_opt"])

=======
>>>>>>> 27d7adf8

class Dommaschk(MagneticField):
    """
    Vacuum magnetic field created by an explicit representation of the magnetic
    field scalar potential as proposed by W. Dommaschk (1986), Computer Physics
    Communications 40, 203-218. As inputs, it takes the arrays for the harmonics
    m, n and its corresponding coefficients.

    Args:
        m: first harmonic array
        n: second harmonic array
        coeffs: coefficient for Vml for each of the ith index of the harmonics m and n
    """

    def __init__(self, mn=[[0, 0]], coeffs=[[0, 0]]):
        MagneticField.__init__(self)
        self.m = np.array(mn, dtype=np.int16)[:, 0]
        self.n = np.array(mn, dtype=np.int16)[:, 1]
        self.coeffs = coeffs
        self.Btor = ToroidalField(1, 1)

    def _set_points_cb(self):
        self.Btor.set_points_cart(self.get_points_cart_ref())

    def _B_impl(self, B):
        points = self.get_points_cart_ref()
        B[:] = np.add.reduce(sopp.DommaschkB(self.m, self.n, self.coeffs, points))+self.Btor.B()

    def _dB_by_dX_impl(self, dB):
        points = self.get_points_cart_ref()
        dB[:] = np.add.reduce(sopp.DommaschkdB(self.m, self.n, self.coeffs, points))+self.Btor.dB_by_dX()

    @property
    def mn(self):
        return np.column_stack((self.m, self.n))

    def as_dict(self, serial_objs_dict) -> dict:
        d = super().as_dict(serial_objs_dict=serial_objs_dict)
        d["points"] = self.get_points_cart()
        return d

    @classmethod
    def from_dict(cls, d, serial_objs_dict, recon_objs):
        decoder = GSONDecoder()
        mn = decoder.process_decoded(d["mn"], serial_objs_dict, recon_objs)
        field = cls(mn, d["coeffs"])
        xyz = decoder.process_decoded(d["points"], serial_objs_dict, recon_objs)
        field.set_points_cart(xyz)
        return field


class Reiman(MagneticField):
    '''
    Magnetic field model in section 5 of Reiman and Greenside, Computer Physics Communications 43 (1986) 157—167.
    This field allows for an analytical expression of the magnetic island width
    that can be used for island optimization.  However, the field is not
    completely physical as it does not have nested flux surfaces.

    Args:
        iota0: unperturbed rotational transform
        iota1: unperturbed global magnetic shear
        k: integer array specifying the Fourier modes used
        epsilonk: coefficient of the Fourier modes
        m0: toroidal symmetry parameter (normally m0=1)
    '''

    def __init__(self, iota0=0.15, iota1=0.38, k=[6], epsilonk=[0.01], m0=1):
        MagneticField.__init__(self)
        self.iota0 = iota0
        self.iota1 = iota1
        self.k = k
        self.epsilonk = epsilonk
        self.m0 = m0

    def _B_impl(self, B):
        points = self.get_points_cart_ref()
        B[:] = sopp.ReimanB(self.iota0, self.iota1, self.k, self.epsilonk, self.m0, points)

    def _dB_by_dX_impl(self, dB):
        points = self.get_points_cart_ref()
        dB[:] = sopp.ReimandB(self.iota0, self.iota1, self.k, self.epsilonk, self.m0, points)

    def as_dict(self, serial_objs_dict):
        d = super().as_dict(serial_objs_dict=serial_objs_dict)
        d["points"] = self.get_points_cart()
        return d

    @classmethod
    def from_dict(cls, d, serial_objs_dict, recon_objs):
        field = cls(d["iota0"], d["iota1"], d["k"], d["epsilonk"], d["m0"])
        decoder = GSONDecoder()
        xyz = decoder.process_decoded(d["points"], serial_objs_dict, recon_objs)
        field.set_points_cart(xyz)
        return field


class UniformInterpolationRule(sopp.UniformInterpolationRule):
    pass


class ChebyshevInterpolationRule(sopp.ChebyshevInterpolationRule):
    pass


class InterpolatedField(sopp.InterpolatedField, MagneticField):
    r"""
    This field takes an existing field and interpolates it on a regular grid in :math:`r,\phi,z`.
    This resulting interpolant can then be evaluated very quickly.
    """

    def __init__(self, field, degree, rrange, phirange, zrange, extrapolate=True, nfp=1, stellsym=False, skip=None):
        r"""
        Args:
            field: the underlying :mod:`simsopt.field.magneticfield.MagneticField` to be interpolated.
            degree: the degree of the piecewise polynomial interpolant.
            rrange: a 3-tuple of the form ``(rmin, rmax, nr)``. This mean that the interval :math:`[rmin, rmax]` is
                    split into ``nr`` many subintervals.
            phirange: a 3-tuple of the form ``(phimin, phimax, nphi)``.
            zrange: a 3-tuple of the form ``(zmin, zmax, nz)``.
            extrapolate: whether to extrapolate the field when evaluate outside
                         the integration domain or to throw an error.
            nfp: Whether to exploit rotational symmetry. In this case any angle
                 is always mapped into the interval :math:`[0, 2\pi/\mathrm{nfp})`,
                 hence it makes sense to use ``phimin=0`` and
                 ``phimax=2*np.pi/nfp``.
            stellsym: Whether to exploit stellarator symmetry. In this case
                      ``z`` is always mapped to be positive, hence it makes sense to use
                      ``zmin=0``.
            skip: a function that takes in a point (in cylindrical (r,phi,z)
                  coordinates) and returns whether to skip that location when
                  building the interpolant or not. The signature should be

                  .. code-block:: Python

                      def skip(r: double, phi: double, z: double) -> bool:
                          ...

                  See also here
                  https://github.com/hiddenSymmetries/simsopt/pull/227 for a
                  graphical illustration.

        """
        MagneticField.__init__(self)
        if stellsym and zrange[0] != 0:
            logger.warning(fr"Sure about zrange[0]={zrange[0]}? When exploiting stellarator symmetry, the interpolant is never evaluated for z<0.")
        if nfp > 1 and abs(phirange[1] - 2*np.pi/nfp) > 1e-14:
            logger.warning(fr"Sure about phirange[1]={phirange[1]}? When exploiting rotational symmetry, the interpolant is never evaluated for phi>2\pi/nfp.")

        if skip is None:
            def skip(xs, ys, zs):
                return [False for _ in xs]

        sopp.InterpolatedField.__init__(self, field, degree, rrange, phirange, zrange, extrapolate, nfp, stellsym, skip)
        self.__field = field

    def to_vtk(self, filename):
        """Export the field evaluated on a regular grid for visualisation with e.g. Paraview."""
        degree = self.rule.degree
        MagneticField.to_vtk(
            self, filename,
            nr=self.r_range[2]*degree+1,
            nphi=self.phi_range[2]*degree+1,
            nz=self.z_range[2]*degree+1,
            rmin=self.r_range[0], rmax=self.r_range[1],
            zmin=self.z_range[0], zmax=self.z_range[1]
        )<|MERGE_RESOLUTION|>--- conflicted
+++ resolved
@@ -9,7 +9,6 @@
     sympy_found = True
 except ImportError:
     sympy_found = False
-from pyevtk.hl import pointsToVTK
 
 import simsoptpp as sopp
 from .magneticfield import MagneticField
@@ -18,12 +17,8 @@
 logger = logging.getLogger(__name__)
 
 __all__ = ['ToroidalField', 'PoloidalField', 'ScalarPotentialRZMagneticField',
-<<<<<<< HEAD
            'CircularCoil', 'Dommaschk', 'Reiman', 'InterpolatedField', 
            'DipoleField', 'WindingVolumeField']
-=======
-           'CircularCoil', 'Dommaschk', 'Reiman', 'InterpolatedField', 'DipoleField']
->>>>>>> 27d7adf8
 
 
 class ToroidalField(MagneticField):
@@ -509,7 +504,6 @@
         return field
 
 
-<<<<<<< HEAD
 class WindingVolumeField(MagneticField):
     r"""
     Computes the MagneticField induced by N grid cells, each with spatially varying and
@@ -616,35 +610,12 @@
 
 class DipoleField(MagneticField):
     r"""
-    Computes the MagneticField induced by N dipoles. This is very simple but needs to be
-    a type MagneticField class for using the other simsopt functionality.
-    The field is given by
-=======
-class DipoleField(MagneticField):
-    r"""
     Computes the MagneticField induced by N dipoles. The field is given by
->>>>>>> 27d7adf8
 
     .. math::
 
         B(\mathbf{x}) = \frac{\mu_0}{4\pi} \sum_{i=1}^{N} (\frac{3\mathbf{r}_i\cdot \mathbf{m}_i}{|\mathbf{r}_i|^5}\mathbf{r}_i - \frac{\mathbf{m}_i}{|\mathbf{r}_i|^3})
 
-<<<<<<< HEAD
-    where :math:`\mu_0=4\pi 10^{-7}` is the magnetic constant and :math:\mathbf{r_i} = \mathbf{x} - \mathbf{x}^{dipole}_i is the vector between the field evaluation point and the dipole i position.
-
-    Args:
-        pm_opt: A PermanentMagnetOptimizer object that has already been optimized.
-        m: Solution for the dipoles using the pm_opt object.
-    """
-
-    def __init__(self, pm_opt=None):
-        MagneticField.__init__(self)
-        self._dipole_fields_from_symmetries(pm_opt)
-        # reformat memory for c++ routines
-        self.dipole_grid = np.ascontiguousarray(self.dipole_grid)
-        self.m_vec = np.ascontiguousarray(self.m_vec)
-        self.pm_opt = pm_opt
-=======
     where :math:`\mu_0=4\pi 10^{-7}` is the permeability of free space
     and :math:\mathbf{r_i} = \mathbf{x} - \mathbf{x}^{dipole}_i is the
     vector between the field evaluation point and the dipole i
@@ -678,7 +649,6 @@
                           'the major radius must be specified through R0.')
         self.R0 = R0
         self._dipole_fields_from_symmetries(dipole_grid, dipole_vectors, stellsym, nfp, coordinate_flag, m_maxima, R0)
->>>>>>> 27d7adf8
 
     def _B_impl(self, B):
         points = self.get_points_cart_ref()
@@ -696,27 +666,11 @@
         points = self.get_points_cart_ref()
         dA[:] = sopp.dipole_field_dA(points, self.dipole_grid, self.m_vec)
 
-<<<<<<< HEAD
-    def _dipole_fields_from_symmetries(self, pm_opt):
-=======
     def _dipole_fields_from_symmetries(self, dipole_grid, dipole_vectors, stellsym=True, nfp=1, coordinate_flag='cartesian', m_maxima=None, R0=1):
->>>>>>> 27d7adf8
         """
         Takes the dipoles and grid initialized in a PermanentMagnetOptimizer (for a half-period surface)
         and generates the full dipole manifold so that the call to B() (the magnetic field from
         the dipoles) correctly returns contributions from all the dipoles from symmetries.
-<<<<<<< HEAD
-
-        Args:
-            pm_opt (PermanentMagnetOptimizer): Permanent magnet optimizer class object with
-                                               a set of initialized dipoles + dipole grid.
-        """
-        # Read in the required fields from pm_opt object
-        nfp = pm_opt.plasma_boundary.nfp
-        stellsym = pm_opt.plasma_boundary.stellsym
-        dipole_grid = pm_opt.dipole_grid_xyz
-        ndipoles = pm_opt.ndipoles
-=======
         """
         self.dipole_grid = dipole_grid
 
@@ -724,18 +678,13 @@
         ndipoles = dipole_grid.shape[0]
         if m_maxima is None:
             m_maxima = np.max(np.linalg.norm(dipole_vectors, axis=-1)) * np.ones(ndipoles)
->>>>>>> 27d7adf8
         if stellsym:
             stell_list = [1, -1]
             nsym = nfp * 2
         else:
             stell_list = [1]
             nsym = nfp
-<<<<<<< HEAD
-        m = pm_opt.m.reshape(ndipoles, 3)
-=======
         m = dipole_vectors.reshape(ndipoles, 3)
->>>>>>> 27d7adf8
 
         # Initialize new grid and dipole vectors for all the dipoles
         # after we account for the symmetries below.
@@ -743,21 +692,12 @@
         dipole_grid_y = np.zeros(ndipoles * nsym)
         dipole_grid_z = np.zeros(ndipoles * nsym)
         m_vec = np.zeros((ndipoles * nsym, 3))
-<<<<<<< HEAD
-        m_maxima = np.zeros(ndipoles * nsym)
-
-        # Load in the dipole locations for a half-period surface
-        ox = pm_opt.dipole_grid_xyz[:, 0]
-        oy = pm_opt.dipole_grid_xyz[:, 1]
-        oz = pm_opt.dipole_grid_xyz[:, 2]
-=======
         m_max = np.zeros(ndipoles * nsym)
 
         # Load in the dipole locations for a half-period surface
         ox = dipole_grid[:, 0]
         oy = dipole_grid[:, 1]
         oz = dipole_grid[:, 2]
->>>>>>> 27d7adf8
 
         # loop through the dipoles and repeat for fp and stellarator symmetries
         index = 0
@@ -767,25 +707,15 @@
         mmx = m[:, 0]
         mmy = m[:, 1]
         mmz = m[:, 2]
-<<<<<<< HEAD
-        if pm_opt.coordinate_flag == 'cylindrical':
-=======
         if coordinate_flag == 'cylindrical':
->>>>>>> 27d7adf8
             phi_dipole = np.arctan2(oy, ox)
             mmx_temp = mmx * np.cos(phi_dipole) - mmy * np.sin(phi_dipole)
             mmy_temp = mmx * np.sin(phi_dipole) + mmy * np.cos(phi_dipole)
             mmx = mmx_temp
             mmy = mmy_temp
-<<<<<<< HEAD
-        if pm_opt.coordinate_flag == 'toroidal':
-            phi_dipole = np.arctan2(oy, ox)
-            theta_dipole = np.arctan2(oz, np.sqrt(ox ** 2 + oy ** 2) - pm_opt.R0)
-=======
         if coordinate_flag == 'toroidal':
             phi_dipole = np.arctan2(oy, ox)
             theta_dipole = np.arctan2(oz, np.sqrt(ox ** 2 + oy ** 2) - R0)
->>>>>>> 27d7adf8
             mmx_temp = mmx * np.cos(phi_dipole) * np.cos(theta_dipole) - mmy * np.sin(phi_dipole) - mmz * np.cos(phi_dipole) * np.sin(theta_dipole)
             mmy_temp = mmx * np.sin(phi_dipole) * np.cos(theta_dipole) + mmy * np.cos(phi_dipole) - mmz * np.sin(phi_dipole) * np.sin(theta_dipole)
             mmz_temp = mmx * np.sin(theta_dipole) + mmz * np.cos(theta_dipole)
@@ -808,14 +738,6 @@
                 m_vec[index:index + n, 1] = mmx * np.sin(phi0) * stell + mmy * np.cos(phi0)
                 m_vec[index:index + n, 2] = mmz
 
-<<<<<<< HEAD
-                m_maxima[index:index + n] = pm_opt.m_maxima
-                index += n
-
-        self.dipole_grid = np.array([dipole_grid_x, dipole_grid_y, dipole_grid_z]).T
-        self.m_vec = m_vec
-        self.m_maxima = m_maxima
-=======
                 m_max[index:index + n] = m_maxima
                 index += n
 
@@ -823,7 +745,6 @@
         self.dipole_grid = contig(np.array([dipole_grid_x, dipole_grid_y, dipole_grid_z]).T)
         self.m_vec = contig(m_vec)
         self.m_maxima = contig(m_max)
->>>>>>> 27d7adf8
 
     def _toVTK(self, vtkname):
         """
@@ -831,10 +752,6 @@
 
         Args:
             vtkname (str): VTK filename, will be appended with .vts or .vtu.
-<<<<<<< HEAD
-            dim (tuple, optional): Dimension information if saved as structured grids. Defaults to (1).
-=======
->>>>>>> 27d7adf8
         """
 
         # get the coordinates
@@ -842,11 +759,7 @@
         oy = np.ascontiguousarray(self.dipole_grid[:, 1])
         oz = np.ascontiguousarray(self.dipole_grid[:, 2])
         ophi = np.arctan2(oy, ox)
-<<<<<<< HEAD
-        otheta = np.arctan2(oz, np.sqrt(ox ** 2 + oy ** 2) - self.pm_opt.R0)
-=======
         otheta = np.arctan2(oz, np.sqrt(ox ** 2 + oy ** 2) - self.R0)
->>>>>>> 27d7adf8
 
         # define the m vectors and the normalized m vectors
         # in Cartesian, cylindrical, and simple toroidal coordinates.
@@ -868,28 +781,11 @@
 
         # Save all the data to a vtk file which can be visualized nicely with ParaView
         data = {"m": (mx, my, mz), "m_normalized": (mx_normalized, my_normalized, mz_normalized), "m_rphiz": (mr, mphi, mz), "m_rphiz_normalized": (mr_normalized, mphi_normalized, mz_normalized), "m_rphitheta": (mrminor, mphi, mtheta), "m_rphitheta_normalized": (mrminor_normalized, mphi_normalized, mtheta_normalized)}
-<<<<<<< HEAD
-=======
         from pyevtk.hl import pointsToVTK
->>>>>>> 27d7adf8
         pointsToVTK(
             vtkname, ox, oy, oz, data=data
         )
 
-<<<<<<< HEAD
-    def as_dict(self) -> dict:
-        d = {}
-        d["@module"] = self.__class__.__module__
-        d["@class"] = self.__class__.__name__
-        d["pm_opt"] = self.pm_opt
-        return d
-
-    @classmethod
-    def from_dict(cls, d):
-        return cls(d["pm_opt"])
-
-=======
->>>>>>> 27d7adf8
 
 class Dommaschk(MagneticField):
     """
