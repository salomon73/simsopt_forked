--- conflicted
+++ resolved
@@ -12,12 +12,7 @@
 from .._core.derivative import derivative_dec
 from .plotting import fix_matplotlib_3d
 
-<<<<<<< HEAD
 __all__ = ['Curve', 'JaxCurve', 'RotatedCurve', 'curves_to_vtk', 'create_equally_spaced_curves', 'create_equally_spaced_windowpane_curves', 'new_windowpane_curve_on_max_error', 'Curve2D', 'CurveCWSFourierFree', 'create_equally_spaced_planar_curves']
-=======
-__all__ = ['Curve', 'RotatedCurve', 'curves_to_vtk', 'create_equally_spaced_curves', 'create_equally_spaced_windowpane_curves', 'new_windowpane_curve_on_max_error', 'JaxCurve', 'create_equally_spaced_planar_curves'] 
-
->>>>>>> d1570fd2
 
 @jit
 def incremental_arclength_pure(d1gamma):
@@ -889,11 +884,7 @@
         curves.append(curve)
     return curves
 
-<<<<<<< HEAD
 def create_equally_spaced_windowpane_curves( ncurves, nfp, R0, R1, Z0, order, numquadpoints=None ):
-=======
-def create_equally_spaced_windowpane_curves( ncurves, nfp, stellsym, R0, R1, Z0, order, numquadpoints=None ):
->>>>>>> d1570fd2
     if numquadpoints is None:
         numquadpoints = 15 * order
 
@@ -987,9 +978,6 @@
     curve.set_dofs( dofs )
     
     return curve
-<<<<<<< HEAD
-
-
 
 def gamma_2d(modes, qpts, order):
     # Unpack dofs
@@ -1522,13 +1510,6 @@
             raise ValueError("Invalid engine option! Please use one of {matplotlib, mayavi, plotly}.")
         return ax
     
-
-
-
-
-=======
->>>>>>> d1570fd2
-
 def create_equally_spaced_planar_curves(ncurves, nfp, stellsym, R0=1.0, R1=0.5, order=6, numquadpoints=None):
     """
     Create ``ncurves`` curves of type
