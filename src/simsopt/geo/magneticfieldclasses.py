import numpy as np
from scipy.special import ellipk, ellipe
from simsopt.geo.magneticfield import MagneticField
import simsgeopp as sgpp
try:
    from sympy.parsing.sympy_parser import parse_expr
    import sympy as sp
    sympy_found = True
except ImportError:
    sympy_found = False


class ToroidalField(MagneticField):
    """
    Magnetic field purely in the toroidal direction, that is, in the phi
    direction with (R,phi,Z) the standard cylindrical coordinates.
    Its modulus is given by B = B0*R0/R where R0 is the first input and B0 the second input to the function.

    Args:
        B0:  modulus of the magnetic field at R0
        R0:  radius of normalization
    """

    def __init__(self, R0, B0):
        MagneticField.__init__(self)
        self.R0 = R0
        self.B0 = B0

    def B_impl(self, B):
        points = self.points
        phi = np.arctan2(points[:, 1], points[:, 0])
        R = np.sqrt(np.square(points[:, 0]) + np.square(points[:, 1]))
        phiUnitVectorOverR = np.vstack((np.divide(-np.sin(phi), R), np.divide(np.cos(phi), R), np.zeros(len(phi)))).T
        B[:] = np.multiply(self.B0*self.R0, phiUnitVectorOverR)

    def dB_by_dX_impl(self, dB):
        points = self.points
        phi = np.arctan2(points[:, 1], points[:, 0])
        R = np.sqrt(np.square(points[:, 0]) + np.square(points[:, 1]))
        phiUnitVectorOverR = np.vstack((np.divide(-np.sin(phi), R), np.divide(np.cos(phi), R), np.zeros(len(phi)))).T

        x = points[:, 0]
        y = points[:, 1]

        dB_by_dX1 = np.vstack((
            np.multiply(np.divide(self.B0*self.R0, R**4), 2*np.multiply(x, y)),
            np.multiply(np.divide(self.B0*self.R0, R**4), y**2-x**2),
            0*R))
        dB_by_dX2 = np.vstack((
            np.multiply(np.divide(self.B0*self.R0, R**4), y**2-x**2),
            np.multiply(np.divide(self.B0*self.R0, R**4), -2*np.multiply(x, y)),
            0*R))
        dB_by_dX3 = np.vstack((0*R, 0*R, 0*R))

        dB[:] = np.array([dB_by_dX1, dB_by_dX2, dB_by_dX3]).T

    def d2B_by_dXdX_impl(self, ddB):
        points = self.points
        phi = np.arctan2(points[:, 1], points[:, 0])
        R = np.sqrt(np.square(points[:, 0]) + np.square(points[:, 1]))
        phiUnitVectorOverR = np.vstack((np.divide(-np.sin(phi), R), np.divide(np.cos(phi), R), np.zeros(len(phi)))).T

        x = points[:, 0]
        y = points[:, 1]
        ddB[:] = 2*self.B0*self.R0*np.multiply(
            1/(points[:, 0]**2+points[:, 1]**2)**3, np.array([
                [[3*points[:, 0]**2+points[:, 1]**3, points[:, 0]**3-3*points[:, 0]*points[:, 1]**2, np.zeros((len(points)))], [
                    points[:, 0]**3-3*points[:, 0]*points[:, 1]**2, 3*points[:, 0]**2*points[:, 1]-points[:, 1]**3,
                    np.zeros((len(points)))],
                 np.zeros((3, len(points)))],
                [[points[:, 0]**3-3*points[:, 0]*points[:, 1]**2, 3*points[:, 0]**2*points[:, 1]-points[:, 1]**3,
                  np.zeros((len(points)))],
                 [3*points[:, 0]**2*points[:, 1]-points[:, 1]**3, -points[:, 0]**3+3*points[:, 0]*points[:, 1]**2,
                  np.zeros((len(points)))], np.zeros((3, len(points)))],
                np.zeros((3, 3, len(points)))])).T

    def A_impl(self, A):
        points = self.points
        A[:] = self.B0*self.R0*np.array([
            points[:, 2]*points[:, 0]/(points[:, 0]**2+points[:, 1]**2),
            points[:, 2]*points[:, 1]/(points[:, 0]**2+points[:, 1]**2),
            0*points[:, 2]]).T

    def dA_by_dX_impl(self, dA):
        points = self.points
        dA[:] = self.B0*self.R0*np.array((points[:, 2]/(points[:, 0]**2+points[:, 1]**2)**2)*np.array(
            [[-points[:, 0]**2+points[:, 1]**2, -2*points[:, 0]*points[:, 1], np.zeros((len(points)))],
             [-2*points[:, 0]*points[:, 1], points[:, 0]**2-points[:, 1]**2, np.zeros((len(points)))],
             [points[:, 0]*(points[:, 0]**2+points[:, 1]**2)/points[:, 2],
              points[:, 1]*(points[:, 0]**2+points[:, 1]**2)/points[:, 2], np.zeros((len(points)))]])).T

    def d2A_by_dXdX_impl(self, ddA):
        points = self.points
        ddA[:] = 2*self.B0*self.R0*np.array(
            (points[:, 2]/(points[:, 0]**2+points[:, 1]**2)**3)*np.array([
                [[points[:, 0]**3-3*points[:, 0]*points[:, 1]**2, 3*points[:, 0]**2*points[:, 1]-points[:, 1]**3,
                  (-points[:, 0]**4+points[:, 1]**4)/(2*points[:, 2])],
                 [3*points[:, 0]**2*points[:, 1]-points[:, 1]**3, -points[:, 0]**3+3*points[:, 0]*points[:, 1]**2, -points[:, 0]*points[:, 1]*(
                     points[:, 0]**2+points[:, 1]**2)/points[:, 2]],
                 [(-points[:, 0]**4+points[:, 1]**4)/(2*points[:, 2]),
                  -points[:, 0]*points[:, 1]*(points[:, 0]**2+points[:, 1]**2)/points[:, 2],
                  np.zeros((len(points)))]],
                [[3*points[:, 0]**2*points[:, 1]-points[:, 1]**3, -points[:, 0]**3+3*points[:, 0]*points[:, 1]**2,
                  -points[:, 0]*points[:, 1]*(points[:, 0]**2+points[:, 1]**2)/points[:, 2]],
                 [-points[:, 0]**3+3*points[:, 0]*points[:, 1]**2, -3*points[:, 0]**2*points[:, 1]+points[:, 1]**3, (
                     points[:, 0]**4-points[:, 1]**4)/(2*points[:, 2])],
                 [-points[:, 0]*points[:, 1]*(points[:, 0]**2+points[:, 1]**2)/points[:, 2],
                  (points[:, 0]**4-points[:, 1]**4)/(2*points[:, 2]), np.zeros((len(points)))]],
                np.zeros((3, 3, len(points)))])).transpose((3, 0, 1, 2))


class ScalarPotentialRZMagneticField(MagneticField):
    """
    Vacuum magnetic field as a solution of B = grad(Phi) where Phi is the
    magnetic field scalar potential.  It takes Phi as an input string, which
    should contain an expression involving the standard cylindrical coordinates
    (R, phi, Z) Example: ScalarPotentialRZMagneticField("2*phi") yields a
    magnetic field B = grad(2*phi) = (0,2/R,0).  Note: this function needs
    sympy.

    Args:
        PhiStr:  string containing vacuum scalar potential expression as a function of R, Z and phi
    """

    def __init__(self, PhiStr):
        MagneticField.__init__(self)
        if not sympy_found:
            raise RuntimeError("Sympy is required for the ScalarPotentialRZMagneticField class")
        self.PhiStr = PhiStr
        self.Phiparsed = parse_expr(PhiStr)
        R, Z, Phi = sp.symbols('R Z phi')
        self.Blambdify = sp.lambdify((R, Z, Phi), [self.Phiparsed.diff(R), self.Phiparsed.diff(Phi)/R, self.Phiparsed.diff(Z)])
        self.dBlambdify_by_dX = sp.lambdify(
            (R, Z, Phi),
            [[sp.cos(Phi)*self.Phiparsed.diff(R).diff(R)-(sp.sin(Phi)/R)*self.Phiparsed.diff(R).diff(Phi),
              sp.cos(Phi)*(self.Phiparsed.diff(Phi)/R).diff(R)-(sp.sin(Phi)/R)*(self.Phiparsed.diff(Phi)/R).diff(Phi),
              sp.cos(Phi)*self.Phiparsed.diff(Z).diff(R)-(sp.sin(Phi)/R)*self.Phiparsed.diff(Z).diff(Phi)],
             [sp.sin(Phi)*self.Phiparsed.diff(R).diff(R)+(sp.cos(Phi)/R)*self.Phiparsed.diff(R).diff(Phi),
              sp.sin(Phi)*(self.Phiparsed.diff(Phi)/R).diff(R)+(sp.cos(Phi)/R)*(self.Phiparsed.diff(Phi)/R).diff(Phi),
              sp.sin(Phi)*self.Phiparsed.diff(Z).diff(R)+(sp.cos(Phi)/R)*self.Phiparsed.diff(Z).diff(Phi)],
             [self.Phiparsed.diff(R).diff(Z)+1e-30*sp.sin(Phi), (self.Phiparsed.diff(Phi)/R).diff(Z), self.Phiparsed.diff(Z).diff(Z)+1e-30*sp.sin(Phi)]])

    def B_impl(self, B):
        points = self.points
        r = np.sqrt(np.square(points[:, 0]) + np.square(points[:, 1]))
        z = points[:, 2]
        phi = np.arctan2(points[:, 1], points[:, 0])
        B[:] = np.array(self.Blambdify(r, z, phi)).T

    def dB_by_dX_impl(self, dB):
        points = self.points
        r = np.sqrt(np.square(points[:, 0]) + np.square(points[:, 1]))
        r = np.sqrt(np.square(points[:, 0]) + np.square(points[:, 1]))
        z = points[:, 2]
        phi = np.arctan2(points[:, 1], points[:, 0])
        dB[:] = np.array(self.dBlambdify_by_dX(r, z, phi)).transpose((2, 0, 1))


class CircularCoil(MagneticField):
    '''
    Magnetic field created by a single circular coil evaluated using analytical
    functions, including complete elliptic integrals of the first and second
    kind.  As inputs, it takes the radius of the coil (r0), its center, current
    (I) and its normal vector [either spherical angle components
    (normal=[theta,phi]) or (x,y,z) components of a vector (normal=[x,y,z])]).

    Args:
        r0: radius of the coil
        center: point at the coil center
        I: current of the coil in Ampere's
        normal: if list with two values treats it as spherical angles theta and
                phi of the normal vector to the plane of the coil centered at the coil
                center, if list with three values treats it a vector
    '''

    def __init__(self, r0=0.1, center=[0, 0, 0], I=5e5/np.pi, normal=[0, 0]):
        MagneticField.__init__(self)
        self.r0 = r0
        self.Inorm = I*4e-7
        self.center = center
        if len(normal) == 2:
            self.normal = [normal[0], -normal[1]]
        else:
            self.normal = [np.arctan2(np.sqrt(normal[0]**2+normal[1]**2), normal[2]), -np.arctan2(normal[0], normal[1])]
        self.rotMatrix = np.array([[np.cos(self.normal[1]), np.sin(self.normal[0])*np.sin(self.normal[1]),
                                    np.cos(self.normal[0])*np.sin(self.normal[1])],
                                   [0, np.cos(self.normal[0]), -np.sin(self.normal[0])],
                                   [np.sin(self.normal[1]), np.sin(self.normal[0])*np.cos(self.normal[1]),
                                    np.cos(self.normal[0])*np.cos(self.normal[1])]])
        self.rotMatrixInv = np.array(self.rotMatrix.T)

    def B_impl(self, B):
        points = self.points
        points = np.array(np.dot(self.rotMatrix, np.array(np.subtract(points, self.center)).T).T)
        rho = np.sqrt(np.square(points[:, 0]) + np.square(points[:, 1]))
        r = np.sqrt(np.square(points[:, 0]) + np.square(points[:, 1]) + np.square(points[:, 2]))
        alpha = np.sqrt(self.r0**2 + np.square(r) - 2*self.r0*rho)
        beta = np.sqrt(self.r0**2 + np.square(r) + 2*self.r0*rho)
        k = np.sqrt(1-np.divide(np.square(alpha), np.square(beta)))
        ellipek2 = ellipe(k**2)
        ellipkk2 = ellipk(k**2)
        gamma = np.square(points[:, 0]) - np.square(points[:, 1])
        B[:] = np.dot(self.rotMatrixInv, np.array(
            [self.Inorm*points[:, 0]*points[:, 2]/(2*alpha**2*beta*rho**2)*((self.r0**2+r**2)*ellipek2-alpha**2*ellipkk2),
             self.Inorm*points[:, 1]*points[:, 2]/(2*alpha**2*beta*rho**2)*((self.r0**2+r**2)*ellipek2-alpha**2*ellipkk2),
             self.Inorm/(2*alpha**2*beta)*((self.r0**2-r**2)*ellipek2+alpha**2*ellipkk2)])).T

    def dB_by_dX_impl(self, dB):
        points = self.points
        points = np.array(np.dot(self.rotMatrix, np.array(np.subtract(points, self.center)).T).T)
        rho = np.sqrt(np.square(points[:, 0]) + np.square(points[:, 1]))
        r = np.sqrt(np.square(points[:, 0]) + np.square(points[:, 1]) + np.square(points[:, 2]))
        alpha = np.sqrt(self.r0**2 + np.square(r) - 2*self.r0*rho)
        beta = np.sqrt(self.r0**2 + np.square(r) + 2*self.r0*rho)
        k = np.sqrt(1-np.divide(np.square(alpha), np.square(beta)))
        ellipek2 = ellipe(k**2)
        ellipkk2 = ellipk(k**2)
        gamma = np.square(points[:, 0]) - np.square(points[:, 1])
        dBxdx = (self.Inorm*points[:, 2]*(
            ellipkk2*alpha**2*((2*points[:, 0]**4 + gamma*(
                points[:, 1]**2 + points[:, 2]**2))*r**2 + self.r0**2*(
                    gamma*(self.r0**2 + 2*points[:, 2]**2) - (3*points[:, 0]**2 - 2*points[:, 1]**2)*rho**2))
            + ellipek2*(-((2*points[:, 0]**4 + gamma*(points[:, 1]**2 + points[:, 2]**2))*r**4)
                        + self.r0**4*(-(gamma*(self.r0**2 + 3*points[:, 2]**2)) + (8*points[:, 0]**2 - points[:, 1]**2)*rho**2)
                        - self.r0**2*(
                            3*gamma*points[:, 2]**4 - 2*(2*points[:, 0]**2 + points[:, 1]**2)*points[:, 2]**2 * rho**2
                            + (5*points[:, 0]**2 + points[:, 1]**2)*rho**4
            ))
        ))/(2*alpha**4*beta**3*rho**4)

        dBydx = (self.Inorm*points[:, 0]*points[:, 1]*points[:, 2]*(
            ellipkk2*alpha**2*(
                2*self.r0**4 + r**2*(2*r**2 + rho**2) - self.r0**2*(-4*points[:, 2]**2 + 5*rho**2))
            + ellipek2*(-2*self.r0**6 - r**4*(2*r**2 + rho**2) + 3*self.r0**4*(-2*points[:, 2]**2 + 3*rho**2) - 2*self.r0**2*(3*points[:, 2]**4 - points[:, 2]**2*rho**2 + 2*rho**4))
        ))/(2*alpha**4*beta**3*rho**4)

        dBzdx = (self.Inorm*points[:, 0]*(
            - (ellipkk2*alpha**2*((-self.r0**2 + rho**2)**2 + points[:, 2]**2*(self.r0**2 + rho**2)))
            + ellipek2*(
                points[:, 2]**4*(self.r0**2 + rho**2) + (-self.r0**2 + rho**2)**2*(self.r0**2 + rho**2)
                + 2*points[:, 2]**2*(self.r0**4 - 6*self.r0**2*rho**2 + rho**4))
        ))/(2*alpha**4*beta**3*rho**2)
        dBxdy = dBydx

        dBydy = (self.Inorm*points[:, 2]*(
            ellipkk2*alpha**2*((2*points[:, 1]**4 - gamma*(points[:, 0]**2 + points[:, 2]**2))*r**2 +
                               self.r0**2*(-(gamma*(self.r0**2 + 2*points[:, 2]**2)) - (-2*points[:, 0]**2 + 3*points[:, 1]**2)*rho**2)) +
            ellipek2*(-((2*points[:, 1]**4 - gamma*(points[:, 0]**2 + points[:, 2]**2))*r**4) +
                      self.r0**4*(gamma*(self.r0**2 + 3*points[:, 2]**2) + (-points[:, 0]**2 + 8*points[:, 1]**2)*rho**2) -
                      self.r0**2*(-3*gamma*points[:, 2]**4 - 2*(points[:, 0]**2 + 2*points[:, 1]**2)*points[:, 2]**2*rho**2 +
                                  (points[:, 0]**2 + 5*points[:, 1]**2)*rho**4))))/(2*alpha**4*beta**3*rho**4)

        dBzdy = dBzdx*points[:, 1]/points[:, 0]

        dBxdz = dBzdx

        dBydz = dBzdy

        dBzdz = (self.Inorm*points[:, 2]*(ellipkk2*alpha**2*(self.r0**2 - r**2) +
                                          ellipek2*(-7*self.r0**4 + r**4 + 6*self.r0**2*(-points[:, 2]**2 + rho**2))))/(2*alpha**4*beta**3)

        dB_by_dXm = np.array([
            [dBxdx, dBydx, dBzdx],
            [dBxdy, dBydy, dBzdy],
            [dBxdz, dBydz, dBzdz]])

        dB[:] = np.array([
            [np.dot(self.rotMatrix[:, 0], np.dot(self.rotMatrixInv[0, :], dB_by_dXm)),
             np.dot(self.rotMatrix[:, 1], np.dot(self.rotMatrixInv[0, :], dB_by_dXm)),
             np.dot(self.rotMatrix[:, 2], np.dot(self.rotMatrixInv[0, :], dB_by_dXm))],
            [np.dot(self.rotMatrix[:, 0], np.dot(self.rotMatrixInv[1, :], dB_by_dXm)),
             np.dot(self.rotMatrix[:, 1], np.dot(self.rotMatrixInv[1, :], dB_by_dXm)),
             np.dot(self.rotMatrix[:, 2], np.dot(self.rotMatrixInv[1, :], dB_by_dXm))],
            [np.dot(self.rotMatrix[:, 0], np.dot(self.rotMatrixInv[2, :], dB_by_dXm)),
             np.dot(self.rotMatrix[:, 1], np.dot(self.rotMatrixInv[2, :], dB_by_dXm)),
             np.dot(self.rotMatrix[:, 2], np.dot(self.rotMatrixInv[2, :], dB_by_dXm))]]).T

    def A_impl(self, A):
        points = self.points
        points = np.array(np.dot(self.rotMatrix, np.array(np.subtract(points, self.center)).T).T)
        rho = np.sqrt(np.square(points[:, 0]) + np.square(points[:, 1]))
        r = np.sqrt(np.square(points[:, 0]) + np.square(points[:, 1]) + np.square(points[:, 2]))
        alpha = np.sqrt(self.r0**2 + np.square(r) - 2*self.r0*rho)
        beta = np.sqrt(self.r0**2 + np.square(r) + 2*self.r0*rho)
        k = np.sqrt(1-np.divide(np.square(alpha), np.square(beta)))
        ellipek2 = ellipe(k**2)
        ellipkk2 = ellipk(k**2)

        A[:] = -self.Inorm/2*np.dot(self.rotMatrixInv, np.array(
            (2*self.r0*+np.sqrt(points[:, 0]**2+points[:, 1]**2)*ellipek2+(self.r0**2+points[:, 0]**2+points[:, 1]**2+points[:, 2]**2)*(ellipe(k**2)-ellipkk2)) /
            ((points[:, 0]**2+points[:, 1]**2)*np.sqrt(self.r0**2+points[:, 0]**2+points[:, 1]**2+2*self.r0*np.sqrt(points[:, 0]**2+points[:, 1]**2)+points[:, 2]**2)) *
            np.array([-points[:, 1], points[:, 0], 0])).T)


class Dommaschk(MagneticField):
    """
    Vacuum magnetic field created by an explicit representation of the magnetic
    field scalar potential as proposed by W. Dommaschk (1986), Computer Physics
    Communications 40, 203-218 As inputs, it takes the arrays for the harmonics
    m, n and its corresponding coefficients

    Args:
        m: first harmonic array
        n: second harmonic array
        coeffs: coefficient for Vml for each of the ith index of the harmonics m and n
    """

    def __init__(self, mn=[[0, 0]], coeffs=[[0, 0]]):
        MagneticField.__init__(self)
        self.m = np.array(mn, dtype=np.int16)[:, 0]
        self.n = np.array(mn, dtype=np.int16)[:, 1]
        self.coeffs = coeffs
        self.Btor = ToroidalField(1, 1)

    def set_points(self, points):
        self.Btor.set_points(points)
        return MagneticField.set_points(self, points)

    def B_impl(self, B):
        points = self.points
        B[:] = np.add.reduce(sgpp.DommaschkB(self.m, self.n, self.coeffs, points))+self.Btor.B()

    def dB_by_dX_impl(self, dB):
        points = self.points
        dB[:] = np.add.reduce(sgpp.DommaschkdB(self.m, self.n, self.coeffs, points))+self.Btor.dB_by_dX()

<<<<<<< HEAD

class InterpolatedField(MagneticField):
    """
    Takes a magnetic field and interpolates it on a regular grid

        [rmin, rmax] x [phimin, phimax] x [zmin, zmax]

    using polynomials of order 1, 2, 3, or 4. The point of this class is that
    evaluation is much faster than evaluating e.g. a Biot Savart field every
    time. This is useful for things like Poincare plots or particle tracing.
    """

    def __init__(self, basefield, order=4, rmin=0.9, rmax=1.1, rsteps=8, phimin=0, phimax=2*np.pi, phisteps=8*32, zmin=-0.1, zmax=0.1, zsteps=8):
        self.basefield = basefield
        self.order = order
        self.rmin = rmin
        self.rmax = rmax
        self.rsteps = rsteps
        self.phimin = phimin
        self.phimax = phimax
        self.phisteps = phisteps
        self.zmin = zmin
        self.zmax = zmax
        self.zsteps = zsteps
        self._last_B = None

        import simsgeopp as sgpp
        if order == 1:
            self.Bh = sgpp.RegularGridInterpolant3D1((rmin, rmax, rsteps), (phimin, phimax, phisteps), (zmin, zmax, zsteps), 3)
        elif order == 4:
            self.Bh = sgpp.RegularGridInterpolant3D4((rmin, rmax, rsteps), (phimin, phimax, phisteps), (zmin, zmax, zsteps), 3)
        else:
            raise NotImplementedError('Only order 1 and 4 supported.')

        def bsfunbatch(r, phi, z):
            r = np.asarray(r)
            phi = np.asarray(phi)
            z = np.asarray(z)
            x = r * np.cos(phi)
            y = r * np.sin(phi)
            return self.basefield.set_points(np.vstack((x, y, z)).T).B().flatten()

        self.Bh.interpolate_batch(bsfunbatch)

    def compute(self, points, compute_derivatives=0):
        if compute_derivatives > 0:
            raise NotImplementedError('Only B supported.')
        if self._last_B is not None and self._last_B.shape == points.shape:
            self._B = self._last_B
        else:
            self._B = np.zeros_like(points)
        self.Bh.evaluate_batch_with_transform(points, self._B)
        self._last_B = self._B

    def estimate_error(self, n=1000):
        def bsfun(r, phi, z):
            x = r * np.cos(phi)
            y = r * np.sin(phi)
            return self.basefield.set_points(np.asarray([[x, y, z]])).B()[0, :]
        return self.Bh.estimate_error(bsfun, n)
=======
        if compute_derivatives >= 1:
            self._dB_by_dX = np.add.reduce(sgpp.DommaschkdB(self.m, self.n, self.coeffs, points))+self.Btor.dB_by_dX()


class Reiman(MagneticField):
    '''Magnetic field model in section 5 of Reiman and Greenside, Computer Physics Communications 43 (1986) 157—167. 
    This field allows for an analytical expression of the magnetic island width that can be used for island optimization.
    However, the field is not completely physical as it does not have nested flux surfaces.

    Args:
        iota0: unperturbed rotational transform
        iota1: unperturbed global magnetic shear
        k: integer array specifying the Fourier modes used
        epsilonk: coefficient of the Fourier modes
        m0: toroidal symmetry parameter (normally m0=1)
    '''

    def __init__(self, iota0=0.15, iota1=0.38, k=[6], epsilonk=[0.01], m0=1):
        self.iota0 = iota0
        self.iota1 = iota1
        self.k = k
        self.epsilonk = epsilonk
        self.m0 = m0

    def compute(self, points, compute_derivatives=0):
        assert compute_derivatives <= 2
        self._B = sgpp.ReimanB(self.iota0, self.iota1, self.k, self.epsilonk, self.m0, points)

        if compute_derivatives >= 1:
            self._dB_by_dX = sgpp.ReimandB(self.iota0, self.iota1, self.k, self.epsilonk, self.m0, points)
>>>>>>> 395286da
<|MERGE_RESOLUTION|>--- conflicted
+++ resolved
@@ -37,7 +37,6 @@
         points = self.points
         phi = np.arctan2(points[:, 1], points[:, 0])
         R = np.sqrt(np.square(points[:, 0]) + np.square(points[:, 1]))
-        phiUnitVectorOverR = np.vstack((np.divide(-np.sin(phi), R), np.divide(np.cos(phi), R), np.zeros(len(phi)))).T
 
         x = points[:, 0]
         y = points[:, 1]
@@ -56,9 +55,6 @@
 
     def d2B_by_dXdX_impl(self, ddB):
         points = self.points
-        phi = np.arctan2(points[:, 1], points[:, 0])
-        R = np.sqrt(np.square(points[:, 0]) + np.square(points[:, 1]))
-        phiUnitVectorOverR = np.vstack((np.divide(-np.sin(phi), R), np.divide(np.cos(phi), R), np.zeros(len(phi)))).T
 
         x = points[:, 0]
         y = points[:, 1]
@@ -324,7 +320,37 @@
         points = self.points
         dB[:] = np.add.reduce(sgpp.DommaschkdB(self.m, self.n, self.coeffs, points))+self.Btor.dB_by_dX()
 
-<<<<<<< HEAD
+
+class Reiman(MagneticField):
+    '''
+    Magnetic field model in section 5 of Reiman and Greenside, Computer Physics Communications 43 (1986) 157—167.
+    This field allows for an analytical expression of the magnetic island width
+    that can be used for island optimization.  However, the field is not
+    completely physical as it does not have nested flux surfaces.
+
+    Args:
+        iota0: unperturbed rotational transform
+        iota1: unperturbed global magnetic shear
+        k: integer array specifying the Fourier modes used
+        epsilonk: coefficient of the Fourier modes
+        m0: toroidal symmetry parameter (normally m0=1)
+    '''
+
+    def __init__(self, iota0=0.15, iota1=0.38, k=[6], epsilonk=[0.01], m0=1):
+        self.iota0 = iota0
+        self.iota1 = iota1
+        self.k = k
+        self.epsilonk = epsilonk
+        self.m0 = m0
+
+    def B_impl(self, B):
+        points = self.points
+        B[:] = sgpp.ReimanB(self.iota0, self.iota1, self.k, self.epsilonk, self.m0, points)
+
+    def dB_by_dX_impl(self, dB):
+        points = self.points
+        dB[:] = sgpp.ReimandB(self.iota0, self.iota1, self.k, self.epsilonk, self.m0, points)
+
 
 class InterpolatedField(MagneticField):
     """
@@ -384,36 +410,4 @@
             x = r * np.cos(phi)
             y = r * np.sin(phi)
             return self.basefield.set_points(np.asarray([[x, y, z]])).B()[0, :]
-        return self.Bh.estimate_error(bsfun, n)
-=======
-        if compute_derivatives >= 1:
-            self._dB_by_dX = np.add.reduce(sgpp.DommaschkdB(self.m, self.n, self.coeffs, points))+self.Btor.dB_by_dX()
-
-
-class Reiman(MagneticField):
-    '''Magnetic field model in section 5 of Reiman and Greenside, Computer Physics Communications 43 (1986) 157—167. 
-    This field allows for an analytical expression of the magnetic island width that can be used for island optimization.
-    However, the field is not completely physical as it does not have nested flux surfaces.
-
-    Args:
-        iota0: unperturbed rotational transform
-        iota1: unperturbed global magnetic shear
-        k: integer array specifying the Fourier modes used
-        epsilonk: coefficient of the Fourier modes
-        m0: toroidal symmetry parameter (normally m0=1)
-    '''
-
-    def __init__(self, iota0=0.15, iota1=0.38, k=[6], epsilonk=[0.01], m0=1):
-        self.iota0 = iota0
-        self.iota1 = iota1
-        self.k = k
-        self.epsilonk = epsilonk
-        self.m0 = m0
-
-    def compute(self, points, compute_derivatives=0):
-        assert compute_derivatives <= 2
-        self._B = sgpp.ReimanB(self.iota0, self.iota1, self.k, self.epsilonk, self.m0, points)
-
-        if compute_derivatives >= 1:
-            self._dB_by_dX = sgpp.ReimandB(self.iota0, self.iota1, self.k, self.epsilonk, self.m0, points)
->>>>>>> 395286da
+        return self.Bh.estimate_error(bsfun, n)