from deprecated import deprecated

from .._core.util import ObjectiveFailure
import numpy as np
from jax import grad
import jax.numpy as jnp
from jax.lax import dynamic_slice
from .hull import hull2D

from .jit import jit
from .._core.optimizable import Optimizable
from .._core.derivative import derivative_dec, Derivative
import simsoptpp as sopp

__all__ = ['CurveLength', 'LpCurveCurvature', 'LpCurveTorsion',
           'CurveCurveDistance', 'CurveSurfaceDistance', 'ArclengthVariation',
<<<<<<< HEAD
           'MeanSquaredCurvature', 'LinkingNumber', 'CurveCylinderDistance', 'WindingSurface']
=======
           'MeanSquaredCurvature', 'LinkingNumber', 'CurveCylinderDistance',  'WindingSurface']
>>>>>>> d1570fd2


@jit
def curve_length_pure(l):
    """
    This function is used in a Python+Jax implementation of the curve length formula.
    """
    return jnp.mean(l)


class CurveLength(Optimizable):
    r"""
    CurveLength is a class that computes the length of a curve, i.e.

    .. math::
        J = \int_{\text{curve}}~dl.

    """

    def __init__(self, curve):
        self.curve = curve
        self.thisgrad = jit(lambda l: grad(curve_length_pure)(l))
        super().__init__(depends_on=[curve])

    def J(self):
        """
        This returns the value of the quantity.
        """
        return curve_length_pure(self.curve.incremental_arclength())

    @derivative_dec
    def dJ(self):
        """
        This returns the derivative of the quantity with respect to the curve dofs.
        """

        return self.curve.dincremental_arclength_by_dcoeff_vjp(
            self.thisgrad(self.curve.incremental_arclength()))

    return_fn_map = {'J': J, 'dJ': dJ}


@jit
def Lp_curvature_pure(kappa, gammadash, p, desired_kappa):
    """
    This function is used in a Python+Jax implementation of the curvature penalty term.
    """
    arc_length = jnp.linalg.norm(gammadash, axis=1)
    return (1./p)*jnp.mean(jnp.maximum(kappa-desired_kappa, 0)**p * arc_length)


class LpCurveCurvature(Optimizable):
    r"""
    This class computes a penalty term based on the :math:`L_p` norm
    of the curve's curvature, and penalizes where the local curve curvature exceeds a threshold

    .. math::
        J = \frac{1}{p} \int_{\text{curve}} \text{max}(\kappa - \kappa_0, 0)^p ~dl

    where :math:`\kappa_0` is a threshold curvature, given by the argument ``threshold``.
    """

    def __init__(self, curve, p, threshold=0.0):
        self.curve = curve
        self.p = p
        self.threshold = threshold
        super().__init__(depends_on=[curve])
        self.J_jax = jit(lambda kappa, gammadash: Lp_curvature_pure(kappa, gammadash, p, threshold))
        self.thisgrad0 = jit(lambda kappa, gammadash: grad(self.J_jax, argnums=0)(kappa, gammadash))
        self.thisgrad1 = jit(lambda kappa, gammadash: grad(self.J_jax, argnums=1)(kappa, gammadash))

    def J(self):
        """
        This returns the value of the quantity.
        """
        return self.J_jax(self.curve.kappa(), self.curve.gammadash())

    @derivative_dec
    def dJ(self):
        """
        This returns the derivative of the quantity with respect to the curve dofs.
        """
        grad0 = self.thisgrad0(self.curve.kappa(), self.curve.gammadash())
        grad1 = self.thisgrad1(self.curve.kappa(), self.curve.gammadash())
        return self.curve.dkappa_by_dcoeff_vjp(grad0) + self.curve.dgammadash_by_dcoeff_vjp(grad1)

    return_fn_map = {'J': J, 'dJ': dJ}


@jit
def Lp_torsion_pure(torsion, gammadash, p, threshold):
    """
    This function is used in a Python+Jax implementation of the formula for the torsion penalty term.
    """
    arc_length = jnp.linalg.norm(gammadash, axis=1)
    return (1./p)*jnp.mean(jnp.maximum(jnp.abs(torsion)-threshold, 0)**p * arc_length)


class LpCurveTorsion(Optimizable):
    r"""
    LpCurveTorsion is a class that computes a penalty term based on the :math:`L_p` norm
    of the curve's torsion:

    .. math::
        J = \frac{1}{p} \int_{\text{curve}} \max(|\tau|-\tau_0, 0)^p ~dl.

    """

    def __init__(self, curve, p, threshold=0.0):
        self.curve = curve
        self.p = p
        self.threshold = threshold
        super().__init__(depends_on=[curve])
        self.J_jax = jit(lambda torsion, gammadash: Lp_torsion_pure(torsion, gammadash, p, threshold))
        self.thisgrad0 = jit(lambda torsion, gammadash: grad(self.J_jax, argnums=0)(torsion, gammadash))
        self.thisgrad1 = jit(lambda torsion, gammadash: grad(self.J_jax, argnums=1)(torsion, gammadash))

    def J(self):
        """
        This returns the value of the quantity.
        """
        return self.J_jax(self.curve.torsion(), self.curve.gammadash())

    @derivative_dec
    def dJ(self):
        """
        This returns the derivative of the quantity with respect to the curve dofs.
        """
        grad0 = self.thisgrad0(self.curve.torsion(), self.curve.gammadash())
        grad1 = self.thisgrad1(self.curve.torsion(), self.curve.gammadash())
        return self.curve.dtorsion_by_dcoeff_vjp(grad0) + self.curve.dgammadash_by_dcoeff_vjp(grad1)

    return_fn_map = {'J': J, 'dJ': dJ}


def cc_distance_pure(gamma1, l1, gamma2, l2, minimum_distance):
    """
    This function is used in a Python+Jax implementation of the curve-curve distance formula.
    """
    dists = jnp.sqrt(jnp.sum((gamma1[:, None, :] - gamma2[None, :, :])**2, axis=2))
    alen = jnp.linalg.norm(l1, axis=1)[:, None] * jnp.linalg.norm(l2, axis=1)[None, :]
    return jnp.sum(alen * jnp.maximum(minimum_distance-dists, 0)**2)/(gamma1.shape[0]*gamma2.shape[0])

class CurveCurveDistance(Optimizable):
    r"""
    CurveCurveDistance is a class that computes

    .. math::
        J = \sum_{i = 1}^{\text{num_coils}} \sum_{j = 1}^{i-1} d_{i,j}

    where 

    .. math::
        d_{i,j} = \int_{\text{curve}_i} \int_{\text{curve}_j} \max(0, d_{\min} - \| \mathbf{r}_i - \mathbf{r}_j \|_2)^2 ~dl_j ~dl_i\\

    and :math:`\mathbf{r}_i`, :math:`\mathbf{r}_j` are points on coils :math:`i` and :math:`j`, respectively.
    :math:`d_\min` is a desired threshold minimum intercoil distance.  This penalty term is zero when the points on coil :math:`i` and 
    coil :math:`j` lie more than :math:`d_\min` away from one another, for :math:`i, j \in \{1, \cdots, \text{num_coils}\}`

    If num_basecurves is passed, then the code only computes the distance to
    the first `num_basecurves` many curves, which is useful when the coils
    satisfy symmetries that can be exploited.

    """

    def __init__(self, curves, minimum_distance, num_basecurves=None):
        self.curves = curves
        self.minimum_distance = minimum_distance

        self.J_jax = jit(lambda gamma1, l1, gamma2, l2: cc_distance_pure(gamma1, l1, gamma2, l2, minimum_distance))
        self.thisgrad0 = jit(lambda gamma1, l1, gamma2, l2: grad(self.J_jax, argnums=0)(gamma1, l1, gamma2, l2))
        self.thisgrad1 = jit(lambda gamma1, l1, gamma2, l2: grad(self.J_jax, argnums=1)(gamma1, l1, gamma2, l2))
        self.thisgrad2 = jit(lambda gamma1, l1, gamma2, l2: grad(self.J_jax, argnums=2)(gamma1, l1, gamma2, l2))
        self.thisgrad3 = jit(lambda gamma1, l1, gamma2, l2: grad(self.J_jax, argnums=3)(gamma1, l1, gamma2, l2))
        self.candidates = None
        self.num_basecurves = num_basecurves or len(curves)
        super().__init__(depends_on=curves)

    def recompute_bell(self, parent=None):
        self.candidates = None

    def compute_candidates(self):
        if self.candidates is None:
            candidates = sopp.get_pointclouds_closer_than_threshold_within_collection(
                [c.gamma() for c in self.curves], self.minimum_distance, self.num_basecurves)
            self.candidates = candidates

    def shortest_distance_among_candidates(self):
        self.compute_candidates()
        from scipy.spatial.distance import cdist
        return min([self.minimum_distance] + [np.min(cdist(self.curves[i].gamma(), self.curves[j].gamma())) for i, j in self.candidates])

    def shortest_distance(self):
        self.compute_candidates()
        if len(self.candidates) > 0:
            return self.shortest_distance_among_candidates()
        from scipy.spatial.distance import cdist
        return min([np.min(cdist(self.curves[i].gamma(), self.curves[j].gamma())) for i in range(len(self.curves)) for j in range(i)])

    def J(self):
        """
        This returns the value of the quantity.
        """
        self.compute_candidates()
        res = 0
        for i, j in self.candidates:
            gamma1 = self.curves[i].gamma()
            l1 = self.curves[i].gammadash()
            gamma2 = self.curves[j].gamma()
            l2 = self.curves[j].gammadash()
            res += self.J_jax(gamma1, l1, gamma2, l2)

        return res

    @derivative_dec
    def dJ(self):
        """
        This returns the derivative of the quantity with respect to the curve dofs.
        """
        self.compute_candidates()
        dgamma_by_dcoeff_vjp_vecs = [np.zeros_like(c.gamma()) for c in self.curves]
        dgammadash_by_dcoeff_vjp_vecs = [np.zeros_like(c.gammadash()) for c in self.curves]

        for i, j in self.candidates:
            gamma1 = self.curves[i].gamma()
            l1 = self.curves[i].gammadash()
            gamma2 = self.curves[j].gamma()
            l2 = self.curves[j].gammadash()
            dgamma_by_dcoeff_vjp_vecs[i] += self.thisgrad0(gamma1, l1, gamma2, l2)
            dgammadash_by_dcoeff_vjp_vecs[i] += self.thisgrad1(gamma1, l1, gamma2, l2)
            dgamma_by_dcoeff_vjp_vecs[j] += self.thisgrad2(gamma1, l1, gamma2, l2)
            dgammadash_by_dcoeff_vjp_vecs[j] += self.thisgrad3(gamma1, l1, gamma2, l2)

        res = [self.curves[i].dgamma_by_dcoeff_vjp(dgamma_by_dcoeff_vjp_vecs[i]) + self.curves[i].dgammadash_by_dcoeff_vjp(dgammadash_by_dcoeff_vjp_vecs[i]) for i in range(len(self.curves))]
        return sum(res)

    return_fn_map = {'J': J, 'dJ': dJ}



<<<<<<< HEAD

=======
>>>>>>> d1570fd2
def ws_distance_pure(gammac, lc, gammas, ns, maximum_distance):
    """
    This function is used in a Python+Jax implementation of the curve-surface distance
    formula.
    """
<<<<<<< HEAD
=======
    nss = gammas.size
    ncc = gammac.size
>>>>>>> d1570fd2
    dists = jnp.sqrt(jnp.sum(
        (gammac[:, None, :] - gammas[None, :, :])**2, axis=2))
    integralweight = jnp.linalg.norm(lc, axis=1)[:, None] \
        * jnp.linalg.norm(ns, axis=1)[None, :]
<<<<<<< HEAD
    dd = maximum_distance + jnp.maximum(dists-maximum_distance, 0)**2
    
    p=10
    return jnp.sum( (integralweight*dd)**(-p) )**(1./p)
=======
    return jnp.mean(
        integralweight * jnp.maximum(dists-maximum_distance, 0)**2
        )
>>>>>>> d1570fd2

class WindingSurface(Optimizable):
    r"""Used to constrain coils to remain on a surface
    
    Computed
    .. math:
        J = \sum_{i=1}^{\text{num_coils}} d_i

    where
    .. math::
        d_{i} = \int_{\text{curve}_i} \int_{surface} \| \mathbf{r}_i - \mathbf{s} \|_2)^2 ~dl_i ~ds\\

    and :math:`\mathbf{r}_i`, :math:`\mathbf{s}` are points on coil :math:`i`
    and the surface, respectively. This penalty is zero when all points are on the surface.
    """
    def __init__(self, curves, surface, maximum_distance):
        self.curves = curves
        self.surface = surface
        self.maximum_distance = maximum_distance

        self.J_jax = jit(lambda gammac, lc, gammas, ns: ws_distance_pure(gammac, lc, gammas, ns, self.maximum_distance))
        self.thisgrad0 = jit(lambda gammac, lc, gammas, ns: grad(self.J_jax, argnums=0)(gammac, lc, gammas, ns))
        self.thisgrad1 = jit(lambda gammac, lc, gammas, ns: grad(self.J_jax, argnums=1)(gammac, lc, gammas, ns))
        self.thisgrad2 = jit(lambda gammac, lc, gammas, ns: grad(self.J_jax, argnums=2)(gammac, lc, gammas, ns))
        
        super().__init__(depends_on=curves)    

    def J(self):
        """
        This returns the value of the quantity.
        """
        res = 0
        gammas = self.surface.gamma().reshape((-1, 3))
        ns = self.surface.normal().reshape((-1, 3))
        for c in self.curves:
            gammac = c.gamma()
            lc = c.gammadash()
            res += self.J_jax(gammac, lc, gammas, ns)
        return res

    @derivative_dec
    def dJ(self):
        """
        This returns the derivative of the quantity with respect to the curve dofs.
        """
        dgamma_by_dcoeff_vjp_vecs = [np.zeros_like(c.gamma()) for c in self.curves]
        dgammadash_by_dcoeff_vjp_vecs = [np.zeros_like(c.gammadash()) for c in self.curves]
        gammas = self.surface.gamma().reshape((-1, 3))

        ns = self.surface.normal().reshape((-1, 3))
        for i, c in enumerate(self.curves):
            gammac = c.gamma()
            lc = c.gammadash()
            dgamma_by_dcoeff_vjp_vecs[i] += self.thisgrad0(gammac, lc, gammas, ns)
            dgammadash_by_dcoeff_vjp_vecs[i] += self.thisgrad1(gammac, lc, gammas, ns)
        res = [self.curves[i].dgamma_by_dcoeff_vjp(dgamma_by_dcoeff_vjp_vecs[i]) + self.curves[i].dgammadash_by_dcoeff_vjp(dgammadash_by_dcoeff_vjp_vecs[i]) for i in range(len(self.curves))]
        return sum(res)


def cs_distance_pure(gammac, lc, gammas, ns, minimum_distance):
    """
    This function is used in a Python+Jax implementation of the curve-surface distance
    formula.
    """
    dists = jnp.sqrt(jnp.sum(
        (gammac[:, None, :] - gammas[None, :, :])**2, axis=2))
    integralweight = jnp.linalg.norm(lc, axis=1)[:, None] \
        * jnp.linalg.norm(ns, axis=1)[None, :]
    
    return jnp.mean(integralweight * jnp.maximum( minimum_distance-dists, 0)**2)


class CurveSurfaceDistance(Optimizable):
    r"""
    CurveSurfaceDistance is a class that computes

    .. math::
        J = \sum_{i = 1}^{\text{num_coils}} d_{i}

    where

    .. math::
        d_{i} = \int_{\text{curve}_i} \int_{surface} \max(0, d_{\min} - \| \mathbf{r}_i - \mathbf{s} \|_2)^2 ~dl_i ~ds\\

    and :math:`\mathbf{r}_i`, :math:`\mathbf{s}` are points on coil :math:`i`
    and the surface, respectively. :math:`d_\min` is a desired threshold
    minimum coil-to-surface distance.  This penalty term is zero when the
    points on all coils :math:`i` and on the surface lie more than
    :math:`d_\min` away from one another.
    """

    def __init__(self, curves, surface, minimum_distance):
        self.curves = curves
        self.surface = surface
        self.minimum_distance = minimum_distance

        self.J_jax = jit(lambda gammac, lc, gammas, ns: cs_distance_pure(gammac, lc, gammas, ns, minimum_distance))
        self.thisgrad0 = jit(lambda gammac, lc, gammas, ns: grad(self.J_jax, argnums=0)(gammac, lc, gammas, ns))
        self.thisgrad1 = jit(lambda gammac, lc, gammas, ns: grad(self.J_jax, argnums=1)(gammac, lc, gammas, ns))
        self.candidates = None
        super().__init__(depends_on=curves)  # Bharat's comment: Shouldn't we add surface here

    def recompute_bell(self, parent=None):
        self.candidates = None

    def compute_candidates(self):
        if self.candidates is None:
            candidates = sopp.get_pointclouds_closer_than_threshold_between_two_collections(
                [c.gamma() for c in self.curves], [self.surface.gamma().reshape((-1, 3))], self.minimum_distance)
            self.candidates = candidates

    def shortest_distance_among_candidates(self):
        self.compute_candidates()
        from scipy.spatial.distance import cdist
        xyz_surf = self.surface.gamma().reshape((-1, 3))
        return min([self.minimum_distance] + [np.min(cdist(self.curves[i].gamma(), xyz_surf)) for i, _ in self.candidates])

    def shortest_distance(self):
        self.compute_candidates()
        if len(self.candidates) > 0:
            return self.shortest_distance_among_candidates()
        from scipy.spatial.distance import cdist
        xyz_surf = self.surface.gamma().reshape((-1, 3))
        return min([np.min(cdist(self.curves[i].gamma(), xyz_surf)) for i in range(len(self.curves))])

    def J(self):
        """
        This returns the value of the quantity.
        """
        self.compute_candidates()
        res = 0
        gammas = self.surface.gamma().reshape((-1, 3))
        ns = self.surface.normal().reshape((-1, 3))
        for i, _ in self.candidates:
            gammac = self.curves[i].gamma()
            lc = self.curves[i].gammadash()
            res += self.J_jax(gammac, lc, gammas, ns)
        return res

    @derivative_dec
    def dJ(self):
        """
        This returns the derivative of the quantity with respect to the curve dofs.
        """
        self.compute_candidates()
        dgamma_by_dcoeff_vjp_vecs = [np.zeros_like(c.gamma()) for c in self.curves]
        dgammadash_by_dcoeff_vjp_vecs = [np.zeros_like(c.gammadash()) for c in self.curves]
        gammas = self.surface.gamma().reshape((-1, 3))

        ns = self.surface.normal().reshape((-1, 3))
        for i, _ in self.candidates:
            gammac = self.curves[i].gamma()
            lc = self.curves[i].gammadash()
            dgamma_by_dcoeff_vjp_vecs[i] += self.thisgrad0(gammac, lc, gammas, ns)
            dgammadash_by_dcoeff_vjp_vecs[i] += self.thisgrad1(gammac, lc, gammas, ns)
        res = [self.curves[i].dgamma_by_dcoeff_vjp(dgamma_by_dcoeff_vjp_vecs[i]) + self.curves[i].dgammadash_by_dcoeff_vjp(dgammadash_by_dcoeff_vjp_vecs[i]) for i in range(len(self.curves))]
        return sum(res)

    return_fn_map = {'J': J, 'dJ': dJ}


@jit
def curve_arclengthvariation_pure(l, mat):
    """
    This function is used in a Python+Jax implementation of the curve arclength variation.
    """
    return jnp.var(mat @ l)


class ArclengthVariation(Optimizable):

    def __init__(self, curve, nintervals="full"):
        r"""
        This class penalizes variation of the arclength along a curve.
        The idea of this class is to avoid ill-posedness of curve objectives due to
        non-uniqueness of the underlying parametrization. Essentially we want to
        achieve constant arclength along the curve. Since we can not expect
        perfectly constant arclength along the entire curve, this class has
        some support to relax this notion. Consider a partition of the :math:`[0, 1]`
        interval into intervals :math:`\{I_i\}_{i=1}^L`, and tenote the average incremental arclength
        on interval :math:`I_i` by :math:`\ell_i`. This objective then penalises the variance

        .. math::
            J = \mathrm{Var}(\ell_i)

        it remains to choose the number of intervals :math:`L` that :math:`[0, 1]` is split into.
        If ``nintervals="full"``, then the number of intervals :math:`L` is equal to the number of quadrature
        points of the curve. If ``nintervals="partial"``, then the argument is as follows:

        A curve in 3d space is defined uniquely by an initial point, an initial
        direction, and the arclength, curvature, and torsion along the curve. For a
        :mod:`simsopt.geo.curvexyzfourier.CurveXYZFourier`, the intuition is now as
        follows: assuming that the curve has order :math:`p`, that means we have
        :math:`3*(2p+1)` degrees of freedom in total. Assuming that three each are
        required for both the initial position and direction, :math:`6p-3` are left
        over for curvature, torsion, and arclength. We want to fix the arclength,
        so we can afford :math:`2p-1` constraints, which corresponds to
        :math:`L=2p`.

        Finally, the user can also provide an integer value for `nintervals`
        and thus specify the number of intervals directly.
        """
        super().__init__(depends_on=[curve])

        assert nintervals in ["full", "partial"] \
            or (isinstance(nintervals, int) and 0 < nintervals <= curve.gamma().shape[0])
        self.curve = curve
        nquadpoints = len(curve.quadpoints)
        if nintervals == "full":
            nintervals = curve.gamma().shape[0]
        elif nintervals == "partial":
            from simsopt.geo.curvexyzfourier import CurveXYZFourier, JaxCurveXYZFourier
            if isinstance(curve, CurveXYZFourier) or isinstance(curve, JaxCurveXYZFourier):
                nintervals = 2*curve.order
            else:
                raise RuntimeError("Please provide a value other than `partial` for `nintervals`. We only have a default for `CurveXYZFourier` and `JaxCurveXYZFourier`.")

        self.nintervals = nintervals
        indices = np.floor(np.linspace(0, nquadpoints, nintervals+1, endpoint=True)).astype(int)
        mat = np.zeros((nintervals, nquadpoints))
        for i in range(nintervals):
            mat[i, indices[i]:indices[i+1]] = 1/(indices[i+1]-indices[i])
        self.mat = mat
        self.thisgrad = jit(lambda l: grad(lambda x: curve_arclengthvariation_pure(x, mat))(l))

    def J(self):
        return float(curve_arclengthvariation_pure(self.curve.incremental_arclength(), self.mat))

    @derivative_dec
    def dJ(self):
        """
        This returns the derivative of the quantity with respect to the curve dofs.
        """
        return self.curve.dincremental_arclength_by_dcoeff_vjp(
            self.thisgrad(self.curve.incremental_arclength()))

    return_fn_map = {'J': J, 'dJ': dJ}


@jit
def curve_msc_pure(kappa, gammadash):
    """
    This function is used in a Python+Jax implementation of the mean squared curvature objective.
    """
    arc_length = jnp.linalg.norm(gammadash, axis=1)
    return jnp.mean(kappa**2 * arc_length)/jnp.mean(arc_length)


class MeanSquaredCurvature(Optimizable):

    def __init__(self, curve):
        r"""
        Compute the mean of the squared curvature of a curve.

        .. math::
            J = (1/L) \int_{\text{curve}} \kappa^2 ~dl

        where :math:`L` is the curve length, :math:`\ell` is the incremental
        arclength, and :math:`\kappa` is the curvature.

        Args:
            curve: the curve of which the curvature should be computed.
        """
        super().__init__(depends_on=[curve])
        self.curve = curve
        self.thisgrad0 = jit(lambda kappa, gammadash: grad(curve_msc_pure, argnums=0)(kappa, gammadash))
        self.thisgrad1 = jit(lambda kappa, gammadash: grad(curve_msc_pure, argnums=1)(kappa, gammadash))

    def J(self):
        return float(curve_msc_pure(self.curve.kappa(), self.curve.gammadash()))

    @derivative_dec
    def dJ(self):
        grad0 = self.thisgrad0(self.curve.kappa(), self.curve.gammadash())
        grad1 = self.thisgrad1(self.curve.kappa(), self.curve.gammadash())
        return self.curve.dkappa_by_dcoeff_vjp(grad0) + self.curve.dgammadash_by_dcoeff_vjp(grad1)


@deprecated("`MinimumDistance` has been deprecated and will be removed. Please use `CurveCurveDistance` instead.")
class MinimumDistance(CurveCurveDistance):
    pass


class LinkingNumber(Optimizable):

    def __init__(self, curves, downsample=1):
        Optimizable.__init__(self, depends_on=curves)
        self.curves = curves
        for curve in curves:
            assert np.mod(len(curve.quadpoints), downsample) == 0, f"Downsample {downsample} does not divide the number of quadpoints {len(curve.quadpoints)}."

        self.downsample = downsample
        self.dphis = np.array([(c.quadpoints[1] - c.quadpoints[0]) * downsample for c in self.curves])

        r"""
        Compute the Gauss linking number of a set of curves, i.e. whether the curves
        are interlocked or not.

        The value is an integer, >= 1 if the curves are interlocked, 0 if not. For each pair
        of curves, the contribution to the linking number is
        
        .. math::
            Link(c_1, c_2) = \frac{1}{4\pi} \left| \oint_{c_1}\oint_{c_2}\frac{\textbf{r}_1 - \textbf{r}_2}{|\textbf{r}_1 - \textbf{r}_2|^3} (d\textbf{r}_1 \times d\textbf{r}_2) \right|
            
        where :math:`c_1` is the first curve, :math:`c_2` is the second curve,
        :math:`\textbf{r}_1` is the position vector along the first curve, and
        :math:`\textbf{r}_2` is the position vector along the second curve.

        Args:
            curves: the set of curves for which the linking number should be computed.
            downsample: integer factor by which to downsample the quadrature
                points when computing the linking number. Setting this parameter to
                a value larger than 1 will speed up the calculation, which may
                be useful if the set of coils is large, though it may introduce
                inaccuracy if ``downsample`` is set too large.
        """

    def J(self):
        return sopp.compute_linking_number(
            [c.gamma() for c in self.curves],
            [c.gammadash() for c in self.curves],
            self.dphis,
            self.downsample,
        )

    @derivative_dec
    def dJ(self):
        return Derivative({})
    

@jit
def curve_cylinder_distance_pure(g, R0):
    R = jnp.sqrt(g[:,0]**2 + g[:,1]**2)
    npts = g.shape[0]
    return jnp.sqrt(jnp.sum((R-R0)**2)) / npts

@jit
def curve_centroid_cylinder_distance_pure(g, R0):
    c = jnp.mean(g,axis=0)
    Rc = jnp.sqrt(c[0]**2+c[1]**2)
    return Rc-R0

class CurveCylinderDistance(Optimizable):
    def __init__(self, curve, R0, mth='pts'):
        self.curve = curve
        self.R0 = R0
        self.mth = mth

        if mth=='pts':
            self._Jlocal = curve_cylinder_distance_pure
        elif mth=='ctr':
            self._Jlocal = curve_centroid_cylinder_distance_pure
        else:
            raise ValueError('Unknown mth')
        
        self.thisgrad = jit(lambda g, R: grad(self._Jlocal, argnums=0)(g, R))
        super().__init__(depends_on=[curve])

    def J(self):
        return self._Jlocal(self.curve.gamma(), self.R0)
    
    @derivative_dec
    def dJ(self):
        grad0 = self.thisgrad(self.curve.gamma(), self.R0)
        return self.curve.dgamma_by_dcoeff_vjp(grad0)<|MERGE_RESOLUTION|>--- conflicted
+++ resolved
@@ -14,11 +14,7 @@
 
 __all__ = ['CurveLength', 'LpCurveCurvature', 'LpCurveTorsion',
            'CurveCurveDistance', 'CurveSurfaceDistance', 'ArclengthVariation',
-<<<<<<< HEAD
            'MeanSquaredCurvature', 'LinkingNumber', 'CurveCylinderDistance', 'WindingSurface']
-=======
-           'MeanSquaredCurvature', 'LinkingNumber', 'CurveCylinderDistance',  'WindingSurface']
->>>>>>> d1570fd2
 
 
 @jit
@@ -258,92 +254,6 @@
     return_fn_map = {'J': J, 'dJ': dJ}
 
 
-
-<<<<<<< HEAD
-
-=======
->>>>>>> d1570fd2
-def ws_distance_pure(gammac, lc, gammas, ns, maximum_distance):
-    """
-    This function is used in a Python+Jax implementation of the curve-surface distance
-    formula.
-    """
-<<<<<<< HEAD
-=======
-    nss = gammas.size
-    ncc = gammac.size
->>>>>>> d1570fd2
-    dists = jnp.sqrt(jnp.sum(
-        (gammac[:, None, :] - gammas[None, :, :])**2, axis=2))
-    integralweight = jnp.linalg.norm(lc, axis=1)[:, None] \
-        * jnp.linalg.norm(ns, axis=1)[None, :]
-<<<<<<< HEAD
-    dd = maximum_distance + jnp.maximum(dists-maximum_distance, 0)**2
-    
-    p=10
-    return jnp.sum( (integralweight*dd)**(-p) )**(1./p)
-=======
-    return jnp.mean(
-        integralweight * jnp.maximum(dists-maximum_distance, 0)**2
-        )
->>>>>>> d1570fd2
-
-class WindingSurface(Optimizable):
-    r"""Used to constrain coils to remain on a surface
-    
-    Computed
-    .. math:
-        J = \sum_{i=1}^{\text{num_coils}} d_i
-
-    where
-    .. math::
-        d_{i} = \int_{\text{curve}_i} \int_{surface} \| \mathbf{r}_i - \mathbf{s} \|_2)^2 ~dl_i ~ds\\
-
-    and :math:`\mathbf{r}_i`, :math:`\mathbf{s}` are points on coil :math:`i`
-    and the surface, respectively. This penalty is zero when all points are on the surface.
-    """
-    def __init__(self, curves, surface, maximum_distance):
-        self.curves = curves
-        self.surface = surface
-        self.maximum_distance = maximum_distance
-
-        self.J_jax = jit(lambda gammac, lc, gammas, ns: ws_distance_pure(gammac, lc, gammas, ns, self.maximum_distance))
-        self.thisgrad0 = jit(lambda gammac, lc, gammas, ns: grad(self.J_jax, argnums=0)(gammac, lc, gammas, ns))
-        self.thisgrad1 = jit(lambda gammac, lc, gammas, ns: grad(self.J_jax, argnums=1)(gammac, lc, gammas, ns))
-        self.thisgrad2 = jit(lambda gammac, lc, gammas, ns: grad(self.J_jax, argnums=2)(gammac, lc, gammas, ns))
-        
-        super().__init__(depends_on=curves)    
-
-    def J(self):
-        """
-        This returns the value of the quantity.
-        """
-        res = 0
-        gammas = self.surface.gamma().reshape((-1, 3))
-        ns = self.surface.normal().reshape((-1, 3))
-        for c in self.curves:
-            gammac = c.gamma()
-            lc = c.gammadash()
-            res += self.J_jax(gammac, lc, gammas, ns)
-        return res
-
-    @derivative_dec
-    def dJ(self):
-        """
-        This returns the derivative of the quantity with respect to the curve dofs.
-        """
-        dgamma_by_dcoeff_vjp_vecs = [np.zeros_like(c.gamma()) for c in self.curves]
-        dgammadash_by_dcoeff_vjp_vecs = [np.zeros_like(c.gammadash()) for c in self.curves]
-        gammas = self.surface.gamma().reshape((-1, 3))
-
-        ns = self.surface.normal().reshape((-1, 3))
-        for i, c in enumerate(self.curves):
-            gammac = c.gamma()
-            lc = c.gammadash()
-            dgamma_by_dcoeff_vjp_vecs[i] += self.thisgrad0(gammac, lc, gammas, ns)
-            dgammadash_by_dcoeff_vjp_vecs[i] += self.thisgrad1(gammac, lc, gammas, ns)
-        res = [self.curves[i].dgamma_by_dcoeff_vjp(dgamma_by_dcoeff_vjp_vecs[i]) + self.curves[i].dgammadash_by_dcoeff_vjp(dgammadash_by_dcoeff_vjp_vecs[i]) for i in range(len(self.curves))]
-        return sum(res)
 
 
 def cs_distance_pure(gammac, lc, gammas, ns, minimum_distance):
