import logging
from typing import Union

import numpy as np
from scipy.optimize import minimize_scalar
from scipy.interpolate import interp1d
#import matplotlib.pyplot as plt

import simsoptpp as sopp
from .surface import Surface
from .surfacerzfourier import SurfaceRZFourier
from .._core.types import RealArray

logger = logging.getLogger(__name__)

__all__ = ['SurfaceHenneberg']


class SurfaceHenneberg(Surface):
    r"""
    This class represents a toroidal surface using the
    parameterization in Henneberg, Helander, and Drevlak, Journal of
    Plasma Physics 87, 905870503 (2021). The main benefit of this
    representation is that there is no freedom in the poloidal angle,
    i.e. :math:`\theta` is uniquely defined, in contrast to other
    parameterizations like
    :obj:`~.surfacerzfourier.SurfaceRZFourier`. Stellarator symmetry
    is assumed.

    In this representation by Henneberg et al, the cylindrical
    coordinates :math:`(R,\phi,Z)` are written in terms of a unique
    poloidal angle :math:`\theta` as follows:

    .. math::
        R(\theta,\phi) = R_0^H(\phi) + \rho(\theta,\phi) \cos(\alpha\phi) - \zeta(\theta,\phi) \sin(\alpha\phi), \\
        Z(\theta,\phi) = Z_0^H(\phi) + \rho(\theta,\phi) \sin(\alpha\phi) + \zeta(\theta,\phi) \cos(\alpha\phi),

    where

    .. math::
        R_0^H(\phi) &=& \sum_{n=0}^{nmax} R_{0,n}^H \cos(n_{fp} n \phi), \\
        Z_0^H(\phi) &=& \sum_{n=1}^{nmax} Z_{0,n}^H \sin(n_{fp} n \phi), \\
        \zeta(\theta,\phi) &=& \sum_{n=0}^{nmax} b_n \cos(n_{fp} n \phi) \sin(\theta - \alpha \phi), \\
        \rho(\theta,\phi) &=& \sum_{n,m} \rho_{n,m} \cos(m \theta - n_{fp} n \phi - \alpha \phi).

    The continuous degrees of freedom are :math:`\{\rho_{m,n}, b_n,
    R_{0,n}^H, Z_{0,n}^H\}`.  These variables correspond to the
    attributes ``rhomn``, ``bn``, ``R0nH``, and ``Z0nH`` respectively,
    which are all numpy arrays.  There is also a discrete degree of
    freedom :math:`\alpha` which should be :math:`\pm n_{fp}/2` where
    :math:`n_{fp}` is the number of field periods. The attribute
    ``alpha_fac`` corresponds to :math:`2\alpha/n_{fp}`, so
    ``alpha_fac`` is either 1, 0, or -1. Using ``alpha_fac = 0`` is
    appropriate for axisymmetry, while values of 1 or -1 are
    appropriate for a stellarator, depending on the handedness of the
    rotating elongation.

    For :math:`R_{0,n}^H` and :math:`b_n`, :math:`n` is 0 or any
    positive integer up through ``nmax`` (inclusive).  For
    :math:`Z_{0,n}^H`, :math:`n` is any positive integer up through
    ``nmax``.  For :math:`\rho_{m,n}`, :math:`m` is an integer from 0
    through ``mmax`` (inclusive). For positive values of :math:`m`,
    :math:`n` can be any integer from ``-nmax`` through ``nmax``.  For
    :math:`m=0`, :math:`n` is restricted to integers from 1 through
    ``nmax``.  Note that we exclude the element of :math:`\rho_{m,n}`
    with :math:`m=n=0`, because this degree of freedom is already
    represented in :math:`R_{0,0}^H`.

    For the 2D array ``rhomn``, functions :func:`set_rhomn()` and
    :func:`get_rhomn()` are provided for convenience so you can specify
    ``n``, since the corresponding array index is shifted by
    ``nmax``. There are no corresponding functions for the 1D arrays
    ``R0nH``, ``Z0nH``, and ``bn`` since these arrays all have a first
    index corresponding to ``n=0``.

    For more information about the arguments ``quadpoints_phi``, and
    ``quadpoints_theta``, see the general documentation on :ref:`surfaces`.
    Instead of supplying the quadrature point arrays along :math:`\phi` and
    :math:`\theta` directions, one could also specify the number of
    quadrature points for :math:`\phi` and :math:`\theta` using the
    class method :py:meth:`~simsopt.geo.surface.Surface.from_nphi_ntheta`.

    Args:
        nfp: The number of field periods.
        alpha_fac: Should be +1 or -1 for a stellarator, depending on the handedness
          by which the elongation rotates, or 0 for axisymmetry.
        mmax: Maximum poloidal mode number included.
        nmax: Maximum toroidal mode number included, divided by ``nfp``.
        quadpoints_phi: Set this to a list or 1D array to set the :math:`\phi_j` grid points directly.
        quadpoints_theta: Set this to a list or 1D array to set the :math:`\theta_j` grid points directly.
    """

    def __init__(self,
                 nfp: int = 1,
                 alpha_fac: int = 1,
                 mmax: int = 1,
                 nmax: int = 0,
                 quadpoints_phi: RealArray = None,
                 quadpoints_theta: RealArray = None
                 ):

        if alpha_fac > 1 or alpha_fac < -1:
            raise ValueError('alpha_fac must be 1, 0, or -1')

        self.nfp = nfp
        self.alpha_fac = alpha_fac
        self.mmax = mmax
        self.nmax = nmax
        self.stellsym = True
        self.allocate()

<<<<<<< HEAD
        quadpoints_phi, quadpoints_theta = Surface.get_quadpoints(nfp=nfp,
                                                                  nphi=nphi, ntheta=ntheta, range=range,
                                                                  quadpoints_phi=quadpoints_phi,
                                                                  quadpoints_theta=quadpoints_theta)

        Surface.__init__(self, quadpoints_phi, quadpoints_theta, x0=self.get_dofs(), names=self._make_names(),
                         external_dof_setter=SurfaceHenneberg.set_dofs_impl)
        # sopp.Surface.__init__(self, quadpoints_phi, quadpoints_theta)
=======
        if quadpoints_theta is None:
            quadpoints_theta = Surface.get_theta_quadpoints()
        if quadpoints_phi is None:
            quadpoints_phi = Surface.get_phi_quadpoints(nfp=nfp)

        sopp.Surface.__init__(self, quadpoints_phi, quadpoints_theta)
>>>>>>> 7338cc30
        # Initialize to an axisymmetric torus with major radius 1m and
        # minor radius 0.1m
        self.R0nH[0] = 1.0
        self.bn[0] = 0.1
        self.set_rhomn(1, 0, 0.1)

    def __repr__(self):
        return f"{self.name} (nfp={self.nfp}, alpha_fac={self.alpha_fac}, " \
            + f"mmax={self.mmax}, nmax={self.nmax})"

    def allocate(self):
        """
        Create the arrays for the continuous degrees of freedom. Also set
        the names of the dofs.
        """
        logger.debug("Allocating SurfaceHenneberg")
        # Note that for simpicity, the Z0nH array contains an element
        # for n=0 even though this element is always 0. Similarly, the
        # rhomn array has some elements for (m=0, n<0) even though
        # these elements are always zero.

        self.R0nH = np.zeros(self.nmax + 1)
        self.Z0nH = np.zeros(self.nmax + 1)
        self.bn = np.zeros(self.nmax + 1)

        self.ndim = 2 * self.nmax + 1
        myshape = (self.mmax + 1, self.ndim)
        self.rhomn = np.zeros(myshape)

    def _make_names(self):
        names = []
        for n in range(self.nmax + 1):
            names.append('R0nH(' + str(n) + ')')
        for n in range(1, self.nmax + 1):
            names.append('Z0nH(' + str(n) + ')')
        for n in range(self.nmax + 1):
            names.append('bn(' + str(n) + ')')
        # Handle m = 0 modes in rho_mn:
        for n in range(1, self.nmax + 1):
            names.append('rhomn(0,' + str(n) + ')')
        # Handle m > 0 modes in rho_mn:
        for m in range(1, self.mmax + 1):
            for n in range(-self.nmax, self.nmax + 1):
                names.append('rhomn(' + str(m) + ',' + str(n) + ')')
        return names

    def _validate_mn(self, m, n):
        r"""
        Check whether given (m, n) values are allowed for :math:`\rho_{m,n}`.
        """
        if m < 0:
            raise ValueError(f'm must be >= 0, but m = {m}')
        if m > self.mmax:
            raise ValueError(f'm must be <= mmax, but m = {m}')
        if m == 0 and n < 1:
            raise ValueError(f'For m=0, n must be >= 1, but n = {n}')
        if n > self.nmax:
            raise ValueError(f'n must be <= nmax, but n = {n}')
        if n < -self.nmax:
            raise ValueError(f'n must be >= -nmax, but n = {n}')

    def get_rhomn(self, m, n):
        r"""
        Return a particular :math:`\rho_{m,n}` coefficient.
        """
        self._validate_mn(m, n)
        return self.rhomn[m, n + self.nmax]

    def set_rhomn(self, m, n, val):
        r"""
        Set a particular :math:`\rho_{m,n}` coefficient.
        """
        self._validate_mn(m, n)
        self.rhomn[m, n + self.nmax] = val
        self.invalidate_cache()

    def get_dofs(self):
        """
        Return a 1D numpy array with all the degrees of freedom.
        """
        return np.concatenate((self.R0nH, self.Z0nH[1:], self.bn,
                               self.rhomn[0, self.nmax + 1:],
                               np.reshape(self.rhomn[1:, :], (self.mmax * (2 * self.nmax + 1),), order='C')))

    def set_dofs(self, dofs):
        self.local_x = dofs

    def num_dofs(self):
        """
        Return the number of degrees of freedom.
        """
        ndofs = self.nmax + 1  # R0nH
        ndofs += self.nmax  # Z0nH
        ndofs += self.nmax + 1  # b0n
        ndofs += self.nmax  # rhomn for m = 0
        ndofs += self.mmax * (2 * self.nmax + 1)  # rhomn for m > 0

        return ndofs

    def set_dofs_impl(self, v):
        """
        Set the shape coefficients from a 1D list/array
        """

        n = self.num_dofs()
        if len(v) != n:
            raise ValueError('Input vector should have ' + str(n) + \
                             ' elements but instead has ' + str(len(v)))

        index = 0
        nvals = self.nmax + 1
        self.R0nH = v[index: index + nvals]
        index += nvals

        nvals = self.nmax
        self.Z0nH[1:] = v[index: index + nvals]
        index += nvals

        nvals = self.nmax + 1
        self.bn = v[index: index + nvals]
        index += nvals

        nvals = self.nmax
        self.rhomn[0, self.nmax + 1:] = v[index: index + nvals]
        index += nvals

        self.rhomn[1:, :] = np.reshape(v[index:], (self.mmax, 2 * self.nmax + 1), order='C')

    def fixed_range(self, mmax, nmax, fixed=True):
        """
        Set the ``fixed`` property for a range of ``m`` and ``n`` values.

        All modes with ``m <= mmax`` and ``|n| <= nmax`` will have
        their fixed property set to the value of the ``fixed``
        parameter. Note that ``mmax`` and ``nmax`` are included.

        Both ``mmax`` and ``nmax`` must be >= 0.

        For any value of ``mmax``, the ``fixed`` properties of
        ``R0nH``, ``Z0nH``, and ``rhomn`` are set. The ``fixed``
        properties of ``bn`` are set only if ``mmax > 0``. In other
        words, the ``bn`` modes are treated as having ``m=1``.
        """
        if mmax < 0:
            raise ValueError('mmax must be >= 0')
        if mmax > self.mmax:
            mmax = self.mmax
        if nmax < 0:
            raise ValueError('nmax must be >= 0')
        if nmax > self.nmax:
            nmax = self.nmax

        fn = self.fix if fixed else self.unfix

        for n in range(nmax + 1):
            fn(f'R0nH({n})')
        for n in range(1, nmax + 1):
            fn(f'Z0nH({n})')
        if mmax > 0:
            for n in range(nmax + 1):
                fn(f'bn({n})')

        for m in range(mmax + 1):
            nmin_to_use = -nmax
            if m == 0:
                nmin_to_use = 1
            for n in range(nmin_to_use, nmax + 1):
                fn(f'rhomn({m},{n})')

    def to_RZFourier(self):
        """
        Return a :obj:`~.surfacerzfourier.SurfaceRZFourier` object with the identical shape. This
        routine implements eq (4.5)-(4.6) in the Henneberg paper, plus
        m=0 terms for R0 and Z0.
        """
        mpol = self.mmax
        ntor = self.nmax + 1  # More modes are needed in the SurfaceRZFourier because some indices are shifted by +/- 2*alpha.
        s = SurfaceRZFourier(nfp=self.nfp, stellsym=True, mpol=mpol, ntor=ntor)
        s.rc[:] = 0.0
        s.zs[:] = 0.0

        # Set Rmn.
        # Handle the 1d arrays (R0nH, bn):
        for nprime in range(self.nmax + 1):
            n = nprime
            # Handle the R0nH term:
            s.set_rc(0, n, s.get_rc(0, n) + self.R0nH[n])
            # Handle the b_n term:
            s.set_rc(1, n, s.get_rc(1, n) + 0.25 * self.bn[nprime])
            # Handle the b_{-n} term:
            n = -nprime
            s.set_rc(1, n, s.get_rc(1, n) + 0.25 * self.bn[nprime])
            # Handle the b_{n-2alpha} term:
            n = nprime + self.alpha_fac
            s.set_rc(1, n, s.get_rc(1, n) - 0.25 * self.bn[nprime])
            # Handle the b_{-n+2alpha} term:
            n = -nprime + self.alpha_fac
            s.set_rc(1, n, s.get_rc(1, n) - 0.25 * self.bn[nprime])
        # Handle the 2D rho terms:
        for m in range(self.mmax + 1):
            nmin = -self.nmax
            if m == 0:
                nmin = 1
            for nprime in range(nmin, self.nmax + 1):
                # Handle the rho_{m, -n} term:
                n = -nprime
                s.set_rc(m, n, s.get_rc(m, n) + 0.5 * self.get_rhomn(m, nprime))
                # Handle the rho_{m, -n+2alpha} term:
                n = -nprime + self.alpha_fac
                s.set_rc(m, n, s.get_rc(m, n) + 0.5 * self.get_rhomn(m, nprime))

        # Set Zmn.
        # Handle the 1d arrays (Z0nH, bn):
        for nprime in range(self.nmax + 1):
            n = nprime
            # Handle the Z0nH term:
            s.set_zs(0, n, s.get_zs(0, n) - self.Z0nH[n])
            # Handle the b_n term:
            s.set_zs(1, n, s.get_zs(1, n) + 0.25 * self.bn[nprime])
            # Handle the b_{-n} term:
            n = -nprime
            s.set_zs(1, n, s.get_zs(1, n) + 0.25 * self.bn[nprime])
            # Handle the b_{n-2alpha} term:
            n = nprime + self.alpha_fac
            s.set_zs(1, n, s.get_zs(1, n) + 0.25 * self.bn[nprime])
            # Handle the b_{-n+2alpha} term:
            n = -nprime + self.alpha_fac
            s.set_zs(1, n, s.get_zs(1, n) + 0.25 * self.bn[nprime])
        # Handle the 2D rho terms:
        for m in range(self.mmax + 1):
            nmin = -self.nmax
            if m == 0:
                nmin = 1
            for nprime in range(nmin, self.nmax + 1):
                # Handle the rho_{m, -n} term:
                n = -nprime
                s.set_zs(m, n, s.get_zs(m, n) + 0.5 * self.get_rhomn(m, nprime))
                # Handle the rho_{m, -n+2alpha} term:
                n = -nprime + self.alpha_fac
                s.set_zs(m, n, s.get_zs(m, n) - 0.5 * self.get_rhomn(m, nprime))

        return s

    @classmethod
    def from_RZFourier(cls,
                       surf,
                       alpha_fac: int,
                       mmax: Union[int, None] = None,
                       nmax: Union[int, None] = None,
                       ntheta: Union[int, None] = None,
                       nphi: Union[int, None] = None):
        """
        Convert a :obj:`~.surfacerzfourier.SurfaceRZFourier` surface to a
        :obj:`SurfaceHenneberg` surface.

        Args:
            surf: The :obj:`~.surfacerzfourier.SurfaceRZFourier` object to convert.
            mmax: Maximum poloidal mode number to include in the new surface. If ``None``,
              the value ``mpol`` from the old surface will be used.
            nmax: Maximum toroidal mode number to include in the new surface. If ``None``,
              the value ``ntor`` from the old surface will be used.
            ntheta: Number of grid points in the poloidal angle used for the transformation.
              If ``None``, the value ``3 * ntheta`` will be used.
            nphi: Number of grid points in the toroidal angle used for the transformation.
              If ``None``, the value ``3 * nphi`` will be used.
        """
        if not surf.stellsym:
            raise RuntimeError('SurfaceHenneberg.from_RZFourier method only '
                               'works for stellarator symmetric surfaces')
        if mmax is None:
            mmax = surf.mpol
        if nmax is None:
            nmax = surf.ntor
        if ntheta is None:
            ntheta = mmax * 3
        if nphi is None:
            nphi = nmax * 3
        logger.info(f'Beginning conversion with mmax={mmax}, nmax={nmax}, ntheta={ntheta}, nphi={nphi}')
        nfp = surf.nfp
        theta = np.linspace(0, 2 * np.pi, ntheta, endpoint=False)
        phi = np.linspace(0, 2 * np.pi / nfp, nphi, endpoint=False)
        alpha = 0.5 * nfp * alpha_fac

        # Initialize arrays to store quantities in real-space:
        R0_realsp = np.zeros(nphi)
        Z0_realsp = np.zeros(nphi)
        b_realsp = np.zeros(nphi)
        rho_realsp = np.zeros((ntheta, nphi))

        def b_min(theta, phi0, cosaphi, sinaphi):
            """
            This function is minimized as part of finding b.
            """
            R = 0
            Z = 0
            for m in range(surf.mpol + 1):
                for n in range(-surf.ntor, surf.ntor + 1):
                    angle = m * theta - n * nfp * phi0
                    R += surf.get_rc(m, n) * np.cos(angle)
                    Z += surf.get_zs(m, n) * np.sin(angle)
            return Z * cosaphi - R * sinaphi

        def b_max(theta, phi0, cosaphi, sinaphi):
            return -b_min(theta, phi0, cosaphi, sinaphi)

        # An independent transformation is performed at each grid point in phi:
        for jphi, phi0 in enumerate(phi):
            logger.debug(f'Transforming jphi={jphi} of {nphi}')
            cosaphi = np.cos(alpha * phi0)
            sinaphi = np.sin(alpha * phi0)

            # Find the max and min of the surface in the zeta direction:
            opt_result = minimize_scalar(b_min, args=(phi0, cosaphi, sinaphi), tol=1e-12)
            min_for_b = opt_result.fun

            opt_result = minimize_scalar(b_max, args=(phi0, cosaphi, sinaphi), tol=1e-12)
            max_for_b = -opt_result.fun

            b = 0.5 * (max_for_b - min_for_b)
            Q = 0.5 * (max_for_b + min_for_b)

            R = np.zeros(ntheta)
            Z = np.zeros(ntheta)
            d_Z_d_theta = np.zeros(ntheta)
            d_R_d_theta = np.zeros(ntheta)
            for m in range(surf.mpol + 1):
                for n in range(-surf.ntor, surf.ntor + 1):
                    angle = m * theta - n * nfp * phi0
                    R += surf.get_rc(m, n) * np.cos(angle)
                    Z += surf.get_zs(m, n) * np.sin(angle)
                    d_Z_d_theta += surf.get_zs(m, n) * m * np.cos(angle)
                    d_R_d_theta += surf.get_rc(m, n) * m * (-np.sin(angle))

            # Now compute the new theta for each grid point in the old
            # theta.  This mostly amount to taking an arcsin, but we
            # must be careful to assign points to the proper half of
            # [0, 2pi], since arcsin by itself only returns values in
            # the range [-pi/2, pi/2].
            d_Z_rot_d_theta = d_Z_d_theta * cosaphi - d_R_d_theta * sinaphi
            # Copy the first element to the end, for periodicity:
            d_Z_rot_d_theta_circ = np.concatenate((d_Z_rot_d_theta, [d_Z_rot_d_theta[0]]))
            sign_flips = d_Z_rot_d_theta_circ[1:] * d_Z_rot_d_theta_circ[:-1]
            sign_flip_indices = [j for j in range(ntheta) if sign_flips[j] < 0]
            if len(sign_flip_indices) != 2:
                logger.warning(f'A number of sign flips other than 2 detected for jphi={jphi}: sign_flip_indices={sign_flip_indices}.' \
                               ' This may mean the surface cannot be represented in Henneberg form.' \
                               f' sign_flips={sign_flips}')

            temp = (Z * cosaphi - R * sinaphi - Q) / b
            if np.any(temp > 1):
                # Going outside [-1, 1] by ~ roundoff is okay, but
                # warn if we are much farther than that.
                if np.any(temp > 1 + 1.0e-12):
                    logger.warning(f'Argument of arcsin exceeds 1: {temp[temp > 1] - 1}')
                temp[temp > 1] = 1.0
            if np.any(temp < -1):
                if np.any(temp < -1 - 1.0e-12):
                    logger.warning(f'Argument of arcsin is below -1: {temp[temp < -1] + 1}')
                temp[temp < -1] = -1.0

            arcsin_term = np.arcsin(temp)
            mask = d_Z_rot_d_theta < 0
            arcsin_term[mask] = np.pi - arcsin_term[mask]
            mask = arcsin_term < 0
            arcsin_term[mask] = arcsin_term[mask] + 2 * np.pi
            theta_H = arcsin_term + alpha * phi0

            # Copy arrays 3 times, so endpoints are interpolated correctly:
            theta_H_3 = np.concatenate((theta_H - 2 * np.pi, theta_H, theta_H + 2 * np.pi))
            R_3 = np.concatenate((R, R, R))
            Z_3 = np.concatenate((Z, Z, Z))
            R_interp = interp1d(theta_H_3, R_3, kind='cubic')
            Z_interp = interp1d(theta_H_3, Z_3, kind='cubic')

            R_H = R_interp(theta)
            Z_H = Z_interp(theta)

            avg_R = np.mean(R_H)
            avg_Z = np.mean(Z_H)

            R0H = avg_R * cosaphi * cosaphi + avg_Z * sinaphi * cosaphi - Q * sinaphi
            Z0H = avg_R * cosaphi * sinaphi + avg_Z * sinaphi * sinaphi + Q * cosaphi

            R0_realsp[jphi] = R0H
            Z0_realsp[jphi] = Z0H
            b_realsp[jphi] = b
            rho_realsp[:, jphi] = (R_H - R0H) * cosaphi + (Z_H - Z0H) * sinaphi

        surf_H = cls(nfp=nfp, alpha_fac=alpha_fac, mmax=mmax, nmax=nmax)
        # Now convert from real-space to Fourier space.
        # Start with the 0-frequency terms:
        surf_H.R0nH[0] = np.mean(R0_realsp)
        surf_H.bn[0] = np.mean(b_realsp)
        Z00H = np.mean(Z0_realsp)
        logger.info(f'n=0 term of Z0nH: {Z00H} (should be ~ 0)')
        assert np.abs(Z00H) < 1.0e-6
        rho00 = np.mean(rho_realsp)
        logger.info(f'm=n=0 term of rho_mn: {rho00} (should be ~ 0)')
        assert np.abs(rho00) < 1.0e-6

        # Now handle 1D arrays:
        for n in range(1, nmax + 1):
            cosnphi_fac = np.cos(n * nfp * phi) / nphi
            sinnphi_fac = np.sin(n * nfp * phi) / nphi
            surf_H.R0nH[n] = 2 * np.sum(R0_realsp * cosnphi_fac)
            surf_H.Z0nH[n] = 2 * np.sum(Z0_realsp * sinnphi_fac)
            surf_H.bn[n] = 2 * np.sum(b_realsp * cosnphi_fac)

        # Transform rho:
        phi2d, theta2d = np.meshgrid(phi, theta)
        #print('phi2d.shape:', phi2d.shape)
        for m in range(mmax + 1):
            nmin = -nmax
            if m == 0:
                nmin = 1
            for n in range(nmin, nmax + 1):
                # Eq above (4.5):
                angle = m * theta2d + (n * nfp - alpha) * phi2d
                surf_H.set_rhomn(m, n, 2 * np.sum(rho_realsp * np.cos(angle)) / (ntheta * nphi))

        """
        plt.figure()
        plt.contourf(phi2d, theta2d, rho_realsp, 25)
        plt.colorbar()
        plt.xlabel('phi')
        plt.ylabel('theta')
        plt.title('rho_realsp')
        plt.show()
        """

        # Check that the inverse-transform of the transform gives back
        # the original arrays, approximately:
        b_alt = np.zeros(nphi)
        R0_alt = np.zeros(nphi)
        Z0_alt = np.zeros(nphi)
        for n in range(nmax + 1):
            b_alt += surf_H.bn[n] * np.cos(n * nfp * phi)
            R0_alt += surf_H.R0nH[n] * np.cos(n * nfp * phi)
            Z0_alt += surf_H.Z0nH[n] * np.sin(n * nfp * phi)

        print('b_realsp:', b_realsp)
        print('b_alt:   ', b_alt)
        print('bn:', surf_H.bn)
        print('Diff in b:', np.max(np.abs(b_alt - b_realsp)))
        print('Diff in R0:', np.max(np.abs(R0_alt - R0_realsp)))
        print('Diff in Z0:', np.max(np.abs(Z0_alt - Z0_realsp)))

        rho_alt = np.zeros((ntheta, nphi))
        for m in range(mmax + 1):
            nmin = -nmax
            if m == 0:
                nmin = 1
            for n in range(nmin, nmax + 1):
                angle = m * theta2d + (n * nfp - alpha) * phi2d
                rho_alt += surf_H.get_rhomn(m, n) * np.cos(angle)
        #print('rho_realsp:', rho_realsp)
        #print('rho_alt:   ', rho_alt)
        print('Diff in rho:', np.max(np.abs(rho_realsp - rho_alt)))

        surf_H.local_full_x = surf_H.get_dofs()
        return surf_H

    def gamma_lin(self, data, quadpoints_phi, quadpoints_theta):
        """
        Evaluate the position vector on the surface in Cartesian
        coordinates, for a list of (phi, theta) points.
        """
        # I prefer to work with angles that go up to 2pi rather than 1.
        theta = quadpoints_theta * 2 * np.pi
        phi = quadpoints_phi * 2 * np.pi
        nfp = self.nfp
        shape = phi.shape
        R0H = np.zeros(shape)
        Z0H = np.zeros(shape)
        b = np.zeros(shape)
        rho = np.zeros(shape)
        alpha = 0.5 * nfp * self.alpha_fac
        for n in range(self.nmax + 1):
            cosangle = np.cos(nfp * n * phi)
            R0H += self.R0nH[n] * cosangle
            b += self.bn[n] * cosangle
        for n in range(1, self.nmax + 1):
            sinangle = np.sin(nfp * n * phi)
            Z0H += self.Z0nH[n] * sinangle
        for m in range(self.mmax + 1):
            nmin = -self.nmax
            if m == 0:
                nmin = 1
            for n in range(nmin, self.nmax + 1):
                cosangle = np.cos(m * theta + nfp * n * phi - alpha * phi)
                rho += self.get_rhomn(m, n) * cosangle
        zeta = b * np.sin(theta - alpha * phi)
        sinaphi = np.sin(alpha * phi)
        cosaphi = np.cos(alpha * phi)
        R = R0H + rho * cosaphi - zeta * sinaphi
        Z = Z0H + rho * sinaphi + zeta * cosaphi
        data[:, 0] = R * np.cos(phi)
        data[:, 1] = R * np.sin(phi)
        data[:, 2] = Z

    def gamma_impl(self, data, quadpoints_phi, quadpoints_theta):
        """
        Evaluate the position vector on the surface in Cartesian
        coordinates, for a tensor product grid of points in theta and
        phi.
        """
        nphi = len(quadpoints_phi)
        ntheta = len(quadpoints_theta)
        phi2d, theta2d = np.meshgrid(quadpoints_phi, quadpoints_theta)
        data1d = np.zeros((nphi * ntheta, 3))
        self.gamma_lin(data1d,
                       np.reshape(phi2d, (nphi * ntheta,)),
                       np.reshape(theta2d, (nphi * ntheta,)))
        for xyz in range(3):
            data[:, :, xyz] = np.reshape(data1d[:, xyz], (ntheta, nphi)).T

    def gammadash1_impl(self, data):
        """
        Evaluate the derivative of the position vector with respect to the
        toroidal angle phi.
        """
        # I prefer to work with angles that go up to 2pi rather than 1.
        theta1D = self.quadpoints_theta * 2 * np.pi
        phi1D = self.quadpoints_phi * 2 * np.pi
        nphi = len(phi1D)
        ntheta = len(theta1D)
        nfp = self.nfp
        R0H = np.zeros(nphi)
        Z0H = np.zeros(nphi)
        b = np.zeros(nphi)
        rho = np.zeros((ntheta, nphi))
        d_R0H_d_phi = np.zeros(nphi)
        d_Z0H_d_phi = np.zeros(nphi)
        d_b_d_phi = np.zeros(nphi)
        d_rho_d_phi = np.zeros((ntheta, nphi))
        phi, theta = np.meshgrid(phi1D, theta1D)
        alpha = 0.5 * nfp * self.alpha_fac
        for n in range(self.nmax + 1):
            angle = nfp * n * phi1D
            cosangle = np.cos(angle)
            sinangle = np.sin(angle)
            R0H += self.R0nH[n] * cosangle
            b += self.bn[n] * cosangle
            d_R0H_d_phi -= self.R0nH[n] * sinangle * nfp * n
            d_b_d_phi -= self.bn[n] * sinangle * nfp * n
            if n > 0:
                Z0H += self.Z0nH[n] * sinangle
                d_Z0H_d_phi += self.Z0nH[n] * cosangle * nfp * n
        for m in range(self.mmax + 1):
            nmin = -self.nmax
            if m == 0:
                nmin = 1
            for n in range(nmin, self.nmax + 1):
                angle = m * theta + nfp * n * phi - alpha * phi
                cosangle = np.cos(angle)
                sinangle = np.sin(angle)
                rho += self.get_rhomn(m, n) * cosangle
                d_rho_d_phi -= self.get_rhomn(m, n) * sinangle * (nfp * n - alpha)
        R0H2D = np.kron(R0H, np.ones((ntheta, 1)))
        Z0H2D = np.kron(Z0H, np.ones((ntheta, 1)))
        b2D = np.kron(b, np.ones((ntheta, 1)))
        zeta = b2D * np.sin(theta - alpha * phi)
        d_R0H2D_d_phi = np.kron(d_R0H_d_phi, np.ones((ntheta, 1)))
        d_Z0H2D_d_phi = np.kron(d_Z0H_d_phi, np.ones((ntheta, 1)))
        d_b2D_d_phi = np.kron(d_b_d_phi, np.ones((ntheta, 1)))
        d_zeta_d_phi = d_b2D_d_phi * np.sin(theta - alpha * phi) \
            + b2D * np.cos(theta - alpha * phi) * (-alpha)
        sinaphi = np.sin(alpha * phi)
        cosaphi = np.cos(alpha * phi)
        R = R0H2D + rho * cosaphi - zeta * sinaphi
        Z = Z0H2D + rho * sinaphi + zeta * cosaphi
        d_R_d_phi = d_R0H2D_d_phi + d_rho_d_phi * cosaphi + rho * (-alpha * sinaphi) \
            - d_zeta_d_phi * sinaphi - zeta * (alpha * cosaphi)
        d_Z_d_phi = d_Z0H2D_d_phi + d_rho_d_phi * sinaphi + rho * (alpha * cosaphi) \
            + d_zeta_d_phi * cosaphi + zeta * (-alpha * sinaphi)
        # Insert factors of 2pi since theta here is 2pi times the theta used for d/dtheta
        data[:, :, 0] = 2 * np.pi * (d_R_d_phi * np.cos(phi) - R * np.sin(phi)).T
        data[:, :, 1] = 2 * np.pi * (d_R_d_phi * np.sin(phi) + R * np.cos(phi)).T
        data[:, :, 2] = 2 * np.pi * d_Z_d_phi.T

    def gammadash2_impl(self, data):
        """
        Evaluate the derivative of the position vector with respect to
        theta.
        """
        # I prefer to work with angles that go up to 2pi rather than 1.
        theta1D = self.quadpoints_theta * 2 * np.pi
        phi1D = self.quadpoints_phi * 2 * np.pi
        nphi = len(phi1D)
        ntheta = len(theta1D)
        b = np.zeros(nphi)
        d_rho_d_theta = np.zeros((ntheta, nphi))
        phi, theta = np.meshgrid(phi1D, theta1D)
        alpha = 0.5 * self.nfp * self.alpha_fac
        for n in range(self.nmax + 1):
            cosangle = np.cos(self.nfp * n * phi1D)
            b += self.bn[n] * cosangle
        for m in range(self.mmax + 1):
            nmin = -self.nmax
            if m == 0:
                nmin = 1
            for n in range(nmin, self.nmax + 1):
                sinangle = np.sin(m * theta + self.nfp * n * phi - alpha * phi)
                d_rho_d_theta -= self.get_rhomn(m, n) * m * sinangle
        b2D = np.kron(b, np.ones((ntheta, 1)))
        d_zeta_d_theta = b2D * np.cos(theta - alpha * phi)
        sinaphi = np.sin(alpha * phi)
        cosaphi = np.cos(alpha * phi)
        d_R_d_theta = d_rho_d_theta * cosaphi - d_zeta_d_theta * sinaphi
        d_Z_d_theta = d_rho_d_theta * sinaphi + d_zeta_d_theta * cosaphi
        # Insert factors of 2pi since theta here is 2pi times the theta used for d/dtheta
        data[:, :, 0] = (2 * np.pi * d_R_d_theta * np.cos(phi)).T
        data[:, :, 1] = (2 * np.pi * d_R_d_theta * np.sin(phi)).T
        data[:, :, 2] = 2 * np.pi * d_Z_d_theta.T

    def as_dict(self) -> dict:
        d = super().as_dict()
        d["alpha_fac"] = self.alpha_fac
        d["mmax"] = self.mmax
        d["nmax"] = self.nmax
        return d

    @classmethod
    def from_dict(cls, d):
        surf = cls(nfp=d["nfp"], alpha_fac=d["alpha_fac"],
                   mmax=d["mmax"], nmax=d["nmax"],
                   quadpoints_phi=d["quadpoints_phi"],
                   quadpoints_theta=d["quadpoints_theta"])
        surf.local_full_x = d["x0"]
        return surf<|MERGE_RESOLUTION|>--- conflicted
+++ resolved
@@ -109,23 +109,12 @@
         self.stellsym = True
         self.allocate()
 
-<<<<<<< HEAD
-        quadpoints_phi, quadpoints_theta = Surface.get_quadpoints(nfp=nfp,
-                                                                  nphi=nphi, ntheta=ntheta, range=range,
-                                                                  quadpoints_phi=quadpoints_phi,
-                                                                  quadpoints_theta=quadpoints_theta)
-
-        Surface.__init__(self, quadpoints_phi, quadpoints_theta, x0=self.get_dofs(), names=self._make_names(),
-                         external_dof_setter=SurfaceHenneberg.set_dofs_impl)
-        # sopp.Surface.__init__(self, quadpoints_phi, quadpoints_theta)
-=======
         if quadpoints_theta is None:
             quadpoints_theta = Surface.get_theta_quadpoints()
         if quadpoints_phi is None:
             quadpoints_phi = Surface.get_phi_quadpoints(nfp=nfp)
 
         sopp.Surface.__init__(self, quadpoints_phi, quadpoints_theta)
->>>>>>> 7338cc30
         # Initialize to an axisymmetric torus with major radius 1m and
         # minor radius 0.1m
         self.R0nH[0] = 1.0
