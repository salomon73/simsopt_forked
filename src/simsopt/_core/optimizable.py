# coding: utf-8
# Copyright (c) HiddenSymmetries Development Team.
# Distributed under the terms of the LGPL License

"""
Provides graph based Optimizable class, whose instances can be used to
build an optimization problem in a graph like manner.
"""

from __future__ import annotations

import types
import weakref
import hashlib
from collections.abc import Callable as ABC_Callable, Hashable
from collections import defaultdict
from numbers import Real, Integral
from typing import Union, Tuple, Dict, Callable, Sequence, \
    MutableSequence as MutSeq, List
from functools import lru_cache
import logging
import json
import warnings

import numpy as np
from monty.json import MSONable, MontyDecoder

from ..util.dev import SimsoptRequires
from ..util.types import RealArray, StrArray, BoolArray, Key
from .util import ImmutableId, OptimizableMeta, WeakKeyDefaultDict, \
    DofLengthMismatchError
from .derivative import derivative_dec

try:
    import networkx as nx
except ImportError:
    nx = None
try:
    import pygraphviz
    from networkx.drawing.nx_agraph import graphviz_layout
except ImportError:
    pygraphviz = None
try:
    import matplotlib.pyplot as plt
except ImportError:
    plt = None

log = logging.getLogger(__name__)


class DOFs:
    """
    Defines the (D)egrees (O)f (F)reedom(s) associated with optimization

    This class holds data related to the degrees of freedom
    associated with an Optimizable object. To access the data stored in
    the DOFs class, use the labels shown shown in the table below.

    =============  =============
    External name  Internal name
    =============  =============
    x              _x
    free           _free
    lower_bounds   _lb
    upper_bounds   _ub
    names          _names
    =============  =============

    The class implements the external name column properties in the above
    table as properties. Additional methods to update bounds, fix/unfix DOFs,
    etc. are also defined.
    """
    __slots__ = ["_x", "_free", "_lb", "_ub", "_names"]

    def __init__(self,
                 x: RealArray = None,  # To enable empty DOFs object
                 names: StrArray = None,
                 free: BoolArray = None,
                 lower_bounds: RealArray = None,
                 upper_bounds: RealArray = None) -> None:
        """
        Args:
            x: Numeric values of the DOFs
            names: Names of the dofs
            free: Array of boolean values denoting if the DOFs is are free.
                  False values implies the corresponding DOFs are fixed
            lower_bounds: Lower bounds for the DOFs. Meaningful only if
                DOF is not fixed. Default is np.NINF
            upper_bounds: Upper bounds for the DOFs. Meaningful only if
                DOF is not fixed. Default is np.inf
        """
        if x is None:
            x = np.array([])
        else:
            x = np.asarray(x, dtype=np.double)

        if names is None:
            names = [f"x{i}" for i in range(len(x))]
        assert(len(np.unique(names)) == len(names))  # DOF names should be unique

        if free is None:
            free = np.full(len(x), True)
        else:
            free = np.asarray(free, dtype=np.bool_)

        if lower_bounds is None:
            lower_bounds = np.full(len(x), np.NINF)
        else:
            lower_bounds = np.asarray(lower_bounds, np.double)

        if upper_bounds is None:
            upper_bounds = np.full(len(x), np.inf)
        else:
            upper_bounds = np.asarray(upper_bounds, np.double)

        assert(len(x) == len(free) == len(lower_bounds) == len(upper_bounds) \
               == len(names))
        self._x = x
        self._free = free
        self._lb = lower_bounds
        self._ub = upper_bounds
        self._names = list(names)

    def __len__(self):
        return len(self._free)

    def fix(self, key: Key) -> None:
        """
        Fixes the specified DOF

        Args:
            key: Key to identify the DOF
        """
        if isinstance(key, str):
            key = self._names.index(key)
        self._free[key] = False

    def unfix(self, key: Key) -> None:
        """
        Unfixes the specified DOF

        Args:
            key: Key to identify the DOF
        """
        if isinstance(key, str):
            key = self._names.index(key)
        self._free[key] = True

    def all_free(self) -> bool:
        """
        Checks if all DOFs are allowed to be varied

        Returns:
            True if all DOFs are free to changed
        """
        return self._free.all()

    def all_fixed(self) -> bool:
        """
        Checks if all the DOFs are fixed

        Returns:
            True if all DOFs are fixed
        """
        return not self._free.any()

    @property
    def free_status(self) -> BoolArray:
        return self._free

    def get(self, key: Key) -> Real:
        """
        Get the value of specified DOF. Even fixed DOFs can
        be obtained with this method

        Args:
        key: Key to identify the DOF
        Returns:
            Value of the DOF
        """
        if isinstance(key, str):
            key = self._names.index(key)
        return self._x[key]

    def set(self, key: Key, val: Real):
        """
        Modify the value of specified DOF. Even fixed DOFs can
        modified with this method

        Args:
        key: Key to identify the DOF
        val: Value of the DOF
        """
        if isinstance(key, str):
            key = self._names.index(key)
        self._x[key] = val

    def is_free(self, key: Key) -> bool:
        """
        Get the status of the specified DOF.

        Args:
        key: Key to identify the DOF
        Returns:
            Status of the DOF
        """
        if isinstance(key, str):
            key = self._names.index(key)
        return self._free[key]

    def fix_all(self) -> None:
        """
        Fixes all the DOFs
        """
        self._free.fill(False)

    def unfix_all(self) -> None:
        """
        Makes all DOFs variable
        Caution: Make sure the bounds are well defined
        """
        self._free.fill(True)

    def any_free(self) -> bool:
        """
        Checks for any free DOFs

        Returns:
            True if any free DOF is found, else False
        """
        return self._free.any()

    def any_fixed(self) -> bool:
        """
        Checks for any free DOFs

        Returns:
            True if any fixed DOF is found, else False
        """
        return not self._free.all()

    @property
    def x(self) -> RealArray:
        """

        Returns:
            The values of the free DOFs.
        """
        return self._x[self._free]

    @x.setter
    def x(self, x: RealArray) -> None:
        """
        Update the values of the free DOFs with the supplied values

        Args:
            x: Array of new DOF values
               (word of caution: This setter blindly broadcasts a single value.
               So don't supply a single value unless you really desire.)
        """
        # To prevent fully fixed DOFs from not raising Error
        # And to prevent broadcasting of a single DOF
        if self.reduced_len != len(x):
            raise DofLengthMismatchError(len(x), self.reduced_len)
        self._x[self._free] = np.asarray(x, dtype=np.double)

    @property
    def full_x(self) -> RealArray:
        """
        Return all x even the fixed ones

        Returns:
            The values of full DOFs without any restrictions
        """
        return self._x

    @full_x.setter
    def full_x(self, x: RealArray) -> None:
        """
        Update the values of the all DOFs with the supplied values

        Args:
            x: Array of new DOF values
        .. warning::
               Even fixed DOFs are assinged
        """
        # To prevent broadcasting of a single DOF
        if len(self._x) != len(x):
            raise DofLengthMismatchError(len(x), len(self._x))
        self._x = np.asarray(x, dtype=np.double)

    @property
    def reduced_len(self) -> Integral:
        """
        The number of free DOFs.

        The standard len function returns the full length of DOFs.

        Returns:
            The number of free DOFs
        """
        return len(self._free[self._free])

    @property
    def lower_bounds(self) -> RealArray:
        """
        Lower bounds of the DOFs

        Returns:
            Lower bounds of the DOFs
        """
        return self._lb[self._free]

    @property
    def full_lower_bounds(self) -> RealArray:
        return self._lb

    @lower_bounds.setter
    def lower_bounds(self, lower_bounds: RealArray) -> None:
        """

        Args:
            lower_bounds: Lower bounds of the DOFs
        """
        # To prevent fully fixed DOFs from not raising Error
        # and to prevent broadcasting of a single DOF
        if self.reduced_len != len(lower_bounds):
            raise DofLengthMismatchError(len(lower_bounds), self.reduced_len)
        self._lb[self._free] = np.asarray(lower_bounds, dtype=np.double)

    @property
    def upper_bounds(self) -> RealArray:
        """

        Returns:
            Upper bounds of the DOFs
        """
        return self._ub[self._free]

    @property
    def full_upper_bounds(self) -> RealArray:
        return self._upper_bounds

    @upper_bounds.setter
    def upper_bounds(self, upper_bounds: RealArray) -> None:
        """

        Args:
            upper_bounds: Upper bounds of the DOFs
        """
        # To prevent fully fixed DOFs from not raising Error
        # and to prevent broadcasting of a single DOF
        if self.reduced_len != len(upper_bounds):
            raise DofLengthMismatchError(len(upper_bounds), self.reduced_len)
        self._ub[self._free] = np.asarray(upper_bounds, dtype=np.double)

    @property
    def bounds(self) -> Tuple[RealArray, RealArray]:
        """

        Returns:
            (Lower bounds list, Upper bounds list)
        """
        return (self.lower_bounds, self.upper_bounds)

    @property
    def full_bounds(self) -> Tuple[RealArray, RealArray]:
        return (self.full_lower_bounds, self.full_upper_bounds)

    def update_lower_bound(self, key: Key, val: Real) -> None:
        """
        Updates the lower bound of the specified DOF to the given value

        Args:
            key: DOF identifier
            val: Numeric lower bound of the DOF
        """
        if isinstance(key, str):
            key = self._names.index(key)
        self._lb[key] = val

    def update_upper_bound(self, key: Key, val: Real) -> None:
        """
        Updates the upper bound of the specified DOF to the given value

        Args:
            key: DOF identifier
            val: Numeric upper bound of the DOF
        """
        if isinstance(key, str):
            key = self._names.index(key)
        self._ub[key] = val

    def update_bounds(self, key: Key, val: Tuple[Real, Real]) -> None:
        """
        Updates the bounds of the specified DOF to the given value

        Args:
            key: DOF identifier
            val: (lower, upper) bounds of the DOF
        """
        if isinstance(key, str):
            key = self._names.index(key)
        self._lb[key] = val[0]
        self._ub[key] = val[1]

    @property
    def names(self):
        """

        Returns:
            string identifiers of the DOFs
        """
        @lru_cache()
        def red_names(free):
            rnames = []
            for i, f in enumerate((free)):
                if f:
                    rnames.append(self._names[i])
            return rnames
        return red_names(tuple(self._free))

    @property
    def full_names(self):
        return self._names


class Optimizable(ABC_Callable, Hashable, MSONable, metaclass=OptimizableMeta):
    """
    Experimental callable ABC that provides lego-like optimizable objects
    that can be used to partition the optimization problem into a graph.

    The class provides many features that simplify defining the optimization
    problem.

    1. Optimizable and its subclasses define the optimization problem. The
       optimization problem can be thought of as a directed acycling graph (DAG),
       with each instance of Optimizable being a vertex (node) in the DAG.
       Each Optimizable object can take other Optimizable objects as inputs and
       through this container logic, the edges of the DAG are defined.

       Alternatively, the input Optimizable objects can be thought of as parents
       to the current Optimizable object. In this approach, the last grand-child
       defines the optimization problem by embodying all the elements of the
       parents and grand-parents.

       Each call to child instance gets in turn propagated to the parent. In this
       way, the last child acts as the final optimization problem to be solved.
       For an example of the final optimization node, refer to
       simsopt.objectives.least_squares.LeastSquaresProblem

    2. The class automatically partitions degrees of freedoms (DOFs) of
       the optimization problem to the associated Optimizable nodes. Each DOF
       defined in a parent gets passed down to the children as a needed DOF for
       the child. So a DOF needed by parent node can be given as an input to
       the methods in the child node. Any of the DOFs could be fixed in which
       case, it should be removed as an argument to the call-back
       function from the final Optimizable node.

    3. The class implements a callable hook that provides minimal caching.
       All derived classes have to register methods that return objective function
       type values. This is done by implementing the following class attribute
       in the class definition:
       .. code-block:: python

           return_fn_map = {'name1': method1, 'name2': method, ...}

       The Optimizable class maintains the list of return functions needed by each
       of the calling Optimizable objects either during child initialization or
       later using the provided methods. The calling optimizable object could then
       call the Optimizable object directly using the `__call__` hook or could
       call the individual methods.

       This back and forth propagation of DOFs partitioning and function
       calls happens dynamically.

    4. The class is hashable and the names of the instances are unique. So
       instances of Optimizable class can be used as keys.

    Note:
        1. If the Optimizable object is called using the `__call__` hook, make
           sure to supply the argument `child=self`

        2. __init__ takes instances of subclasses of Optimizable as
           input and modifies them to add the current object as a child for
           input objects. The return fns of the parent object needed by the child
           could be specified by using `opt_return_fns` argument
    """
    return_fn_map: Dict[str, Callable] = NotImplemented

    def __init__(self,
                 x0: RealArray = None,
                 names: StrArray = None,
                 fixed: BoolArray = None,
                 lower_bounds: RealArray = None,
                 upper_bounds: RealArray = None,
                 external_dof_setter: Callable[..., None] = None,
                 depends_on: Sequence[Optimizable] = None,
                 opt_return_fns: Sequence[Sequence[str]] = None,
                 funcs_in: Sequence[Callable[..., Union[RealArray, Real]]] = None,
                 **kwargs):
        """
        Args:
            x0: Initial state (or initial values of DOFs)
            names: Human identifiable names for the DOFs
            fixed: Array describing whether the DOFs are free or fixed
            lower_bounds: Lower bounds for the DOFs
            upper_bounds: Upper bounds for the DOFs
            external_dof_setter: Function used by derivative classes to
                handle DOFs outside of the _dofs object.
                Mainly used when the DOFs are primarily handled by C++ code.
                In that case, for all intents and purposes, the _dofs is a
                duplication of the DOFs stored elsewhere. In such cases, _dofs
                is used to handle the dof partitioning, but external dofs are
                used for computation of the objective function.
            depends_on: Sequence of Optimizable objects on which the current
                Optimizable object depends on to define the optimization
                problem in conjuction with the DOFs. If the optimizable problem
                can be thought of as a direct acyclic graph based on
                dependencies, the optimizable objects
                supplied with depends_on act as parent nodes to the current
                Optimizable object in such an optimization graph
            opt_return_fns: Specifies the return value for each of the
                Optimizable object. Used in the case, where Optimizable object
                can return different return values. Typically return values are
                computed by different functions defined in the Optimizable
                object. The return values are selected by choosing the
                functions. To know the various return values, use the
                Optimizable.get_return_fn_names function. If the list is
                empty, default return value is used. If the Optimizable
                object can return multiple values, the default is the array
                of all possible return values.
            funcs_in: Instead of specifying depends_on and opt_return_fns, specify
                the methods of the Optimizable objects directly. The parent
                objects are identified automatically. Doesn't work with
                funcs_in with a property decorator
        """
        self._dofs = DOFs(x0,
                          names,
                          np.logical_not(fixed) if fixed is not None else None,
                          lower_bounds,
                          upper_bounds)
        self.local_dof_setter = external_dof_setter

        # Generate unique and immutable representation for different
        # instances of same class
        self._id = ImmutableId(next(self.__class__._ids))
        self.name = self.__class__.__name__ + str(self._id.id)
        hash_str = hashlib.sha256(self.name.encode('utf-8')).hexdigest()
        self._hash = int(hash_str, 16) % 10**32  # 32 digit int as hash
        self._children = set()  # This gets populated when the object is passed
        # as argument to another Optimizable object
        self.return_fns = WeakKeyDefaultDict(list)  # Store return fn's required by each child

        # Assign self as child to parents
        funcs_in = list(funcs_in) if funcs_in is not None else []
        depends_on = list(depends_on) if depends_on is not None else []
        assert(not ((len(funcs_in) > 0) and (len(depends_on) > 0)))

        def binder(fn, inst):
            def func(*args, **kwargs):
                return fn(inst, *args, **kwargs)
            return func

        if len(depends_on):
            self.parents = depends_on
            for i, parent in enumerate(self.parents):
                parent._add_child(self)
                return_fns = opt_return_fns[i] if opt_return_fns else []
                try:
                    if not len(return_fns) and len(parent.return_fn_map.values()):
                        return_fns = parent.return_fn_map.values()
                except:
                    pass
                for fn in return_fns:
                    parent.add_return_fn(self, fn)
                    funcs_in.append(binder(fn, parent))
        else:  # Process funcs_in (Assumes depends_on is empty)
            for fn in funcs_in:
                opt_in = fn.__self__
                depends_on.append(opt_in)
                opt_in.add_return_fn(self, fn.__func__)
            self.parents = list(dict.fromkeys(depends_on))
            for i, parent in enumerate(self.parents):
                parent._add_child(self)

        self.funcs_in = funcs_in

        # Obtain unique list of the ancestors
        self.ancestors = self._get_ancestors()

        # Compute the indices of all the DOFs
        self._update_free_dof_size_indices()
        self._update_full_dof_size_indices()
        # Inform the object that it doesn't have valid cache
        self._set_new_x()
        log.debug(f"Unused arguments for {self.__class__} are {kwargs}")
        super().__init__()

    def __str__(self):
        return self.name

    def __hash__(self) -> int:
        return self._hash

    def __eq__(self, other: Optimizable) -> bool:
        """
        Checks the equality condition

        Args:
            other: Another object of subclass of Optimizable

        Returns: True only if both are the same objects.

        """
        return self.name == other.name

    def __call__(self, x: RealArray = None, *args, child=None, **kwargs):
        if x is not None:
            self.x = x
        return_fn_map = self.__class__.return_fn_map

        if child:
            return_fns = self.return_fns[child] if self.return_fns[child] else \
                return_fn_map.values()
        else:
            return_fns = return_fn_map.values()

        result = []
        for fn in return_fns:
            result.append(fn(self, *args, **kwargs))

        return result if len(result) > 1 else result[0]

    def get_return_fn_names(self) -> List[str]:
        """
        Return the names of the functions that could be used as objective
        functions.

        Returns:
            List of function names that could be used as objective functions
        """
        return list(self.__class__.return_fn_map.keys())

    def add_return_fn(self, child: Optimizable, fn: Union[str, Callable]) -> None:
        """
        Add return function to the list of the return functions called by
        the child Optimizable object

        Args:
            child: an Optimizable object that is direct dependent of the current
                Optimizable instance
            fn: method of the Optimizable object needed by the child
        """
        self._add_child(child)

        if isinstance(fn, str):
            fn = self.__class__.return_fn_map[fn]
        self.return_fns[child].append(fn)

    def get_return_fns(self, child: Optimizable) -> List[Callable]:
        """
        Gets return functions from this Optimizable object used by the child
        Optimizable object

        Args:
            child: Dependent Optimizable object

        Returns:
            List of methods that return a value when the current Optimizable
            object is called from the child
        """
        return self.return_fns[child]

    def get_return_fn_list(self) -> List[List[Callable]]:
        """
        Gets return functions from this Optimizable object used by all the child
        Optimizable objects

        Returns:
            List of methods that return a value when the current Optimizable
            object is called from the children.
        """
        return list(self.return_fns.values())

    def get_parent_return_fns_list(self) -> List[List[Callable]]:
        """
        Get a list of the funcs returned by the parents as list of lists

        Returns:
            The funcs returned by all the parents of the Optimizable object
        """
        return_fn_list = []
        for parent in self.parents:
            return_fn_list.append(parent.get_return_fns(self))
        return return_fn_list

    @property
    def parent_return_fns_no(self) -> int:
        """
        Compute the total number of the return funcs of all the parents
        of the Optimizable object

        Returns:
            The total number of the return funcs  of the Optimizable object's
            parents.
        """
        return_fn_no = 0
        for parent in self.parents:
            return_fn_no += len(parent.get_return_fns(self))
        return return_fn_no

    def _add_child(self, child: Optimizable) -> None:
        """
        Adds another Optimizable object as child. All the
        required processing of the dependencies is done in the child node.
        This method is used mainly to maintain 2-way link between parent
        and child.

        Args:
            child: Direct dependent (child) of the Optimizable object
        """
        weakref_child = weakref.ref(child)
        if weakref_child not in self._children:
            self._children.add(weakref_child)

    def _remove_child(self, other: Optimizable) -> None:
        """
        Remove the specific Optimizable object from the children list.

        Args:
            child: Direct dependent (child) of the Optimizable object
        """
        weakref_other = weakref.ref(other)
        self._children.remove(weakref_other)
        if other in self.return_fns:
            del self.return_fns[other]

    def add_parent(self, index: int, other: Optimizable) -> None:
        """
        Adds another Optimizable object as parent at specified index.

        Args:
            int: Index of the parent's list
            other: Another Optimizable object to be added as parent
        """
        if other not in self.parents:
            self.parents.insert(index, other)
            other._add_child(self)
            # self.ancestors = self._get_ancestors()
            self._update_full_dof_size_indices()  # Updates ancestors as well
            self._update_free_dof_size_indices()
            self._set_new_x()
        else:
            log.debug("The given Optimizable object is already a parent")

    def append_parent(self, other: Optimizable) -> None:
        """
        Appends another Optimizable object to parents list

        Args:
            other: New parent Optimizable object
        """
        self.add_parent(len(self.parents), other)
        # if other not in self.parents:
        #     self.parents.append(other)
        #     other._add_child(self)
        #     self.ancestors = self._get_ancestors()
        #     self._update_free_dof_size_indices()
        #     self._update_full_dof_size_indices()
        #     self._set_new_x()
        # else:
        #     log.debug("The given Optimizable object is already a parent")

    def pop_parent(self, index: int = -1) -> Optimizable:
        """
        Removes the parent Optimizable object at specified index.

        Args:
            index: Index of the list of the parents

        Returns:
            The removed parent Optimizable object
        """
        discarded_parent = self.parents.pop(index)
        discarded_parent._remove_child(self)
        # self.ancestors = self._get_ancestors()
        self._update_full_dof_size_indices()  # Updates ancestors as well
        self._update_free_dof_size_indices()
        self._set_new_x()

        return discarded_parent

    def remove_parent(self, other: Optimizable):
        """
        Removes the specified Optimizable object from the list of parents.

        Args:
            other: The Optimizable object to be removed from the list of parents
        """
        self.parents.remove(other)
        other._remove_child(self)
        # self.ancestors = self._get_ancestors()
        self._update_full_dof_size_indices()  # updates ancestors as well
        self._update_free_dof_size_indices()
        self._set_new_x()

    def _get_ancestors(self) -> list[Optimizable]:
        """
        Get all the ancestors of the current Optimizable object

        Returns:
            List of Optimizable objects that are parents of current
            Optimizable objects
        """
        ancestors = []
        for parent in self.parents:
            ancestors += parent.ancestors
        ancestors += self.parents
        return sorted(dict.fromkeys(ancestors), key=lambda a: a.name)

    def _update_free_dof_size_indices(self) -> None:
        """
        Updates the DOFs lengths for the Optimizable object as well as
        those of the descendent (dependent) Optimizable objects.

        Call this function whenever DOFs are fixed or unfixed or when parents
        are added/deleted. Recursively calls the same function in children
        """
        # TODO: This is slow because it walks through the graph repeatedly
        # TODO: Develop a faster scheme.
        # TODO: Alternatively ask the user to call this manually from the end
        # TODO: node after fixing/unfixing any DOF
        dof_indices = [0]
        free_dof_size = 0
        for opt in (self.ancestors + [self]):
            size = opt.local_dof_size
            free_dof_size += size
            dof_indices.append(free_dof_size)
        self._free_dof_size = free_dof_size
        self.dof_indices = dict(zip(self.ancestors + [self],
                                    zip(dof_indices[:-1], dof_indices[1:])))

        # Update the reduced dof length of children
        for weakref_child in self._children:
            child = weakref_child()
            if child is not None:
                child._update_free_dof_size_indices()

    def _update_full_dof_size_indices(self) -> None:
        """
        Updates the full DOFs lengths for this instance and
        those of the children. Updates the ancestors attribute as well.

        Call this function whenever parents are added or removed. Recursively
        calls the same function in children.
        """

        # TODO: This is slow because it walks through the graph repeatedly
        # TODO: Develop a faster scheme.
        # TODO: Alternatively ask the user to call this manually from the end
        # TODO: node after fixing/unfixing any DOF
        full_dof_size = 0
        self.ancestors = self._get_ancestors()
        for opt in (self.ancestors + [self]):
            full_dof_size += opt.local_full_dof_size
        self._full_dof_size = full_dof_size

        # Update the full dof length of children
        for weakref_child in self._children:
            child = weakref_child()
            if child is not None:
                child._update_full_dof_size_indices()

    @property
    def full_dof_size(self) -> Integral:
        """
        Total number of all (free and fixed) DOFs associated with the
        Optimizable object as well as parent Optimizable objects.
        """
        return self._full_dof_size

    @property
    def dof_size(self) -> Integral:
        """
        Total number of free DOFs associated with the Optimizable object
        as well as parent Optimizable objects.
        """
        return self._free_dof_size

    @property
    def local_full_dof_size(self) -> Integral:
        """
        Number of all (free and fixed) DOFs associated with the Optimizable
        object.

        Returns:
            Total number of free and fixed DOFs associated with the Optimizable
            object.
        """
        return len(self._dofs)

    @property
    def local_dof_size(self) -> Integral:
        """
        Number of free DOFs associated with the Optimizable object.

        Returns:
            Number of free DOFs associated with the Optimizable object.
        """
        return self._dofs.reduced_len

    @property
    def x(self) -> RealArray:
        """
        Numeric values of the free DOFs associated with the current
        Optimizable object and those of its ancestors
        """
        return np.concatenate([opt._dofs.x for
                               opt in (self.ancestors + [self])])

    @x.setter
    def x(self, x: RealArray) -> None:
        if list(self.dof_indices.values())[-1][-1] != len(x):
            raise ValueError
        for opt, indices in self.dof_indices.items():
            if opt != self:
                opt._set_local_x(x[indices[0]:indices[1]])
                opt.new_x = True
                opt.recompute_bell()
            else:
                opt.local_x = x[indices[0]:indices[1]]

    @property
    def full_x(self) -> RealArray:
        """
        Numeric values of all the DOFs (both free and fixed) associated
        with the current Optimizable object and those of its ancestors
        """
        return np.concatenate([opt._dofs.full_x for
                               opt in (self.ancestors + [self])])

    @property
    def local_x(self) -> RealArray:
        """
        Numeric values of the free DOFs associated with this
        Optimizable object
        """
        return self._dofs.x

    @local_x.setter
    def local_x(self, x: RealArray) -> None:
        """
        Setter for local dofs.
        """
        self._set_local_x(x)
        self._set_new_x()

    def _set_local_x(self, x: RealArray) -> None:
        if self.local_dof_size != len(x):
            raise ValueError
        self._dofs.x = x
        if self.local_dof_setter is not None:
            self.local_dof_setter(self, list(self.local_full_x))

    @property
    def local_full_x(self):
        """
        Numeric values of all DOFs (both free and fixed) associated with
        this Optimizable object
        """
        return self._dofs.full_x

    @local_full_x.setter
    def local_full_x(self, x: RealArray) -> None:
        """
        For those cases, where one wants to assign all DOFs including fixed

        .. warning:: Even fixed DOFs are assigned.
        """
        self._dofs.full_x = x
        if self.local_dof_setter is not None:
            self.local_dof_setter(self, list(self.local_full_x))
        self._set_new_x()

    def _set_new_x(self, parent=None):
        self.new_x = True
        self.recompute_bell(parent=parent)

        # for child in self._children:
        for weakref_child in self._children:
            child = weakref_child()
            if child is not None:
                child._set_new_x(parent=self)

    def get(self, key: Key) -> Real:
        """
        Get the value of specified DOF.
        Even fixed dofs can be obtained individually.

        Args:
            key: DOF identifier
        """
        return self._dofs.get(key)

    def set(self, key: Key, new_val: Real) -> None:
        """
        Update the value held the specified DOF.
        Even fixed dofs can be set this way

        Args:
            key: DOF identifier
            new_val: New value of the DOF
        """
        self._dofs.set(key, new_val)
        if self.local_dof_setter is not None:
            self.local_dof_setter(self, list(self.local_full_x))
        self._set_new_x()

    def recompute_bell(self, parent=None):
        """
        Function to be called whenever new DOFs input is given or if the
        parent Optimizable's data changed, so the output from the current
        Optimizable object is invalid.

        This method gets called by various DOF setters. If only the local
        DOFs of an object are being set, the recompute_bell method is called
        in that object and also in the descendent objects that have a dependency
        on the object, whose local DOFs are being changed. If gloabl DOFs
        of an object are being set, the recompute_bell method is called in
        the object, ancestors of the object, as well as the descendents of
        the object.

        Need to be implemented by classes that provide a dof_setter for
        external handling of DOFs.
        """
        pass

    @property
    def bounds(self) -> Tuple[RealArray, RealArray]:
        """
        Lower and upper bounds of the free DOFs associated with the current
        Optimizable object and those of its ancestors
        """
        return (self.lower_bounds, self.upper_bounds)

    @property
    def local_bounds(self) -> Tuple[RealArray, RealArray]:
        """
        Lower and upper bounds of the free DOFs associated with
        this Optimizable object
        """
        return self._dofs.bounds

    @property
    def lower_bounds(self) -> RealArray:
        """
        Lower bounds of the free DOFs associated with the current
        Optimizable object and those of its ancestors
        """
        opts = self.ancestors + [self]
        return np.concatenate([opt._dofs.lower_bounds for opt in opts])

    @property
    def local_lower_bounds(self) -> RealArray:
        """
        Lower bounds of the free DOFs associated with this Optimizable
        object
        """
        return self._dofs.lower_bounds

    @property
    def local_full_lower_bounds(self) -> RealArray:
        return self._dofs.full_lower_bounds

    @property
    def upper_bounds(self) -> RealArray:
        """
        Upper bounds of the free DOFs associated with the current
        Optimizable object and those of its ancestors
        """
        opts = self.ancestors + [self]
        return np.concatenate([opt._dofs.upper_bounds for opt in opts])

    @property
    def local_upper_bounds(self) -> RealArray:
        """
        Upper bounds of the free DOFs associated with this Optimizable
        object
        """
        return self._dofs.upper_bounds

    @property
    def local_full_upper_bounds(self) -> RealArray:
        return self._dofs.full_upper_bounds

    @local_upper_bounds.setter
    def local_upper_bounds(self, lub: RealArray) -> None:
        self._dofs.upper_bounds = lub

    @property
    def dof_names(self) -> StrArray:
        """
        Names (Identifiers) of the DOFs associated with the current
        Optimizable object and those of its ancestors
        """
        opts = self.ancestors + [self]
        names = []
        for opt in opts:
            names += [opt.name + ":" + dname for dname in opt._dofs.names]
        return names

    @property
    def full_dof_names(self) -> StrArray:
        """
        Names (Identifiers) of the DOFs associated with the current
        Optimizable object and those of its ancestors
        """
        opts = self.ancestors + [self]
        names = []
        for opt in opts:
            names += [opt.name + ":" + dname for dname in opt._dofs.full_names]
        return names

    @property
    def local_dof_names(self) -> StrArray:
        """
        Names (Identifiers) of the DOFs associated with this Optimizable
        object
        """
        return self._dofs.names

    @property
    def local_full_dof_names(self) -> StrArray:
        """
        Names (Identifiers) of the DOFs associated with this Optimizable
        object
        """
        return self._dofs.full_names

    @property
    def dofs_free_status(self) -> BoolArray:
        """
        Boolean array denoting whether the DOFs associated with the
        current and ancestors Optimizable objects are free or not
        """
        return np.concatenate(
            [opt._dofs.free_status for opt in self.ancestors + [self]])

    @property
    def local_dofs_free_status(self) -> BoolArray:
        """
        Boolean array denoting whether the DOFs associated with the
        current Optimizable object are free or not
        """
        return self._dofs.free_status

    def is_fixed(self, key: Key) -> bool:
        """
        Checks if the specified dof is fixed

        Args:
            key: DOF identifier
        """
        return not self.is_free(key)

    def is_free(self, key: Key) -> bool:
        """
        Checks if the specified dof is free

        Args:
            key: DOF identifier
        """
        return self._dofs.is_free(key)

    def fix(self, key: Key) -> None:
        """
        Set the fixed attribute for the given degree of freedom.

        Args:
            key: DOF identifier
        """
        # TODO: Question: Should we use ifix similar to pandas' loc and iloc?

        self._dofs.fix(key)
        self._update_free_dof_size_indices()

    def unfix(self, key: Key) -> None:
        """
        Unset the fixed attribute for the given degree of freedom

        Args:
            key: DOF identifier
        """
        self._dofs.unfix(key)
        self._update_free_dof_size_indices()

    def local_fix_all(self) -> None:
        """
        Set the 'fixed' attribute for all local degrees of freedom associated
        with the current Optimizable object.
        """
        warnings.warn("fix_all method is deprecated in favor of fix_local",
                      DeprecationWarning, stacklevel=2)
        self._dofs.fix_all()
        self._update_free_dof_size_indices()

<<<<<<< HEAD
    def fix_local(self) -> None:
        """
        Set the 'fixed' attribute for all local degrees of freedom associated
        with the current Optimizable object.
        """
        self._dofs.fix_all()
        self._update_free_dof_size_indices()

    def fix_full(self) -> None:
        """
        Set the 'fixed' attribute for all degrees of freedom associated with
        the current Optimizable object including those of the ancestors.
        """
        opts = self.ancestors + [self]
        for opt in opts:
            opt.fix_local()

    def unfix_all(self) -> None:
=======
    def fix_all(self) -> None:
>>>>>>> 166ea850
        """
        Set the 'fixed' attribute for all local degrees of freedom associated
        with the current Optimizable object including those of ancestors.
        """
        opts = self.ancestors + [self]
        for opt in opts:
            opt.local_fix_all()

    def local_unfix_all(self) -> None:
        """
        Unset the 'fixed' attribute for all local degrees of freedom associated
        with the current Optimizable object.
        """
        warnings.warn("unfix_all method is deprecated in favor of unfix_local",
                      DeprecationWarning, stacklevel=2)
        self._dofs.unfix_all()
        self._update_free_dof_size_indices()

    def unfix_local(self) -> None:
        """
        Unset the 'fixed' attribute for all degrees of freedom associated
        with the current Optimizable object.
        """
        self._dofs.unfix_all()
        self._update_free_dof_size_indices()

<<<<<<< HEAD
    def unfix_full(self):
        """
        Unset the 'fixed' attribute for all degrees of freedom associated
        with the current Optimizable object including those of ancestors.
        """
        opts = self.ancestors + [self]
        for opt in opts:
            opt.unfix_local()
=======
    def unfix_all(self) -> None:
        """
        Unset the 'fixed' attribute for all local degrees of freedom associated
        with the current Optimizable object including those of the ancestors.
        """
        opts = self.ancestors + [self]
        for opt in opts:
            opt.local_unfix_all()
>>>>>>> 166ea850

    def __add__(self, other):
        """ Add two Optimizable objects """
        return OptimizableSum([self, other])

    def __mul__(self, other):
        """ Multiply an Optimizable object by a scalar """
        return ScaledOptimizable(other, self)

    def __rmul__(self, other):
        """ Multiply an Optimizable object by a scalar """
        return ScaledOptimizable(other, self)

    # https://stackoverflow.com/questions/11624955/avoiding-python-sum-default-start-arg-behavior
    def __radd__(self, other):
        # This allows sum() to work (the default start value is zero)
        if other == 0:
            return self
        return self.__add__(other)

    @SimsoptRequires(nx is not None, "print method for DAG requires networkx")
    @SimsoptRequires(pygraphviz is not None, "print method for DAG requires pygraphviz")
    @SimsoptRequires(plt is not None, "print method for DAG requires matplotlib")
    def plot_graph(self, show=True):
        """
        Plot the directed acyclical graph that represents the dependencies of an 
        ``Optimizable`` on its parents. The workflow is as follows: generate a ``networkx``
        ``DiGraph`` using the ``traversal`` function defined below.  Next, call ``graphviz_layout``
        which determines sensible positions for the nodes of the graph using the ``dot``
        program of ``graphviz``. Finally, ``networkx`` plots the graph using ``matplotlib``.

        Note that the tool ``network2tikz`` at `https://github.com/hackl/network2tikz <https://github.com/hackl/network2tikz>`_
        can be used to convert the networkx ``DiGraph`` and positions to a 
        latex file for publication.

        Args:
            show: Whether to call the ``show()`` function of matplotlib.

        Returns:
            The ``networkx`` graph corresponding to this ``Optimizable``'s directed acyclical graph
            and a dictionary of node names that map to sensible x, y positions determined by ``graphviz``
        """

        G = nx.DiGraph()
        G.add_node(self.name) 

        def traversal(root):
            for p in root.parents:
                n1 = root.name
                n2 = p.name
                G.add_edge(n1, n2)
                traversal(p)

        traversal(self)

        # this command generates sensible positions for nodes of the DAG
        # using the "dot" program
        pos = graphviz_layout(G, prog='dot')
        options = {
            'node_color': 'white',
            'arrowstyle': '-|>',
            'arrowsize': 12,
            'font_size': 12}
        nx.draw_networkx(G, pos=pos, arrows=True, **options)
        if show:
            plt.show()

        return G, pos

    def as_dict(self) -> dict:
        d = {}
        d["@module"] = self.__class__.__module__
        d["@class"] = self.__class__.__name__
        if len(self.local_full_x):
            d["x0"] = list(self.local_full_x)
            d["names"] = self.local_full_dof_names
            d["fixed"] = list(np.logical_not(self.local_dofs_free_status))
            d["lower_bounds"] = list(self.local_full_lower_bounds)
            d["upper_bounds"] = list(self.local_full_upper_bounds)
        d["external_dof_setter"] = self.local_dof_setter
        if self.parents:
            d["depends_on"] = []
            for parent in self.parents:
                d["depends_on"].append(parent.as_dict())

        return d

    @classmethod
    def from_dict(cls, d):
        parents_dict = d.pop("depends_on") if "depends_on" in d else None
        if parents_dict:
            parents = []
            decoder = MontyDecoder()
            for pdict in parents_dict:
                parents.append(decoder.process_decoded(pdict))
        return cls(depends_on=parents, **d)


def make_optimizable(func, *args, dof_indicators=None, **kwargs):
    """
    Factory function to generate an Optimizable instance from a function
    to be used with the graph framework.

    Args:
        func: Callable to be used in the optimization
        args: Positional arguments to pass to "func".
        dof_indicators: List of strings that match with the length of the
            args and kwargs. Each string can be either of
            "opt" - to indicate the argument is optimizable object
            "dof" - argument that is a degree of freedom for optimization
            "non-dof" - argument that is not part of optimization.
            Here ordered property of the dict is used to map kwargs to
            dof_indicators. Another important thing to consider is dofs related
            to optimizable objects supplied as arguments should not be given.
        kwargs: Keyword arguments to pass to "func".
    Returns:
        Optimizable object to be used in the graph based optimization.
        This object has a bound function ``J()`` that calls the originally
        supplied ``func()``.
        If ``obj`` is the returned object, pass ``obj.J`` to the
        ``LeastSquaresProblem``
    """
    class TempOptimizable(Optimizable):
        """
        Subclass of Optimizable class to create optimizable objects dynamically.
        dof_indicators argument is used to filter out dofs and
        """

        def __init__(self, func, *args, dof_indicators=None, **kwargs):

            self.func = func
            self.arg_len = len(args)
            self.kwarg_len = len(kwargs)
            self.kwarg_keys = []
            if dof_indicators is not None:
                assert (self.arg_len + self.kwarg_len == len(dof_indicators))
                # Using dof_indicators, map args and kwargs to
                # dofs, non_dofs, and opts
                dofs, non_dofs, opts = [], [], []
                for i, arg in enumerate(args):
                    if dof_indicators[i] == 'opt':
                        opts.append(arg)
                    elif dof_indicators[i] == "non-dof":
                        non_dofs.append(arg)
                    elif dof_indicators[i] == "dof":
                        dofs.append(arg)
                    else:
                        raise ValueError
                for i, k in enumerate(kwargs.keys()):
                    self.kwarg_keys.append(k)
                    if dof_indicators[i + self.arg_len] == 'opt':
                        opts.append(kwargs[k])
                    elif dof_indicators[i + self.arg_len] == "non-dof":
                        non_dofs.append(kwargs[k])
                    elif dof_indicators[i + self.arg_len] == "dof":
                        dofs.append(kwargs[k])
                    else:
                        raise ValueError
            else:
                # nonlocal dof_indicators
                dofs, non_dofs, opts, dof_indicators = [], [], [], []
                for i, arg in enumerate(args):
                    if isinstance(arg, Optimizable):
                        opts.append(arg)
                        dof_indicators.append("opt")
                    else:
                        non_dofs.append(arg)
                        dof_indicators.append("non-dof")
                for k, v in kwargs.items():
                    self.kwarg_keys.append(k)
                    if isinstance(v, Optimizable):
                        opts.append(v)
                        dof_indicators.append("opt")
                    else:
                        non_dofs.append(v)
                        dof_indicators.append("non-dof")

            # Create args map and kwargs map
            super().__init__(x0=dofs, depends_on=opts)
            self.non_dofs = non_dofs
            self.dof_indicators = dof_indicators

        def J(self):
            dofs = self.local_full_x
            # Re-Assemble dofs, non_dofs and opts to args, kwargs
            args = []
            kwargs = {}
            i = 0
            opt_ind = 0
            non_dof_ind = 0
            dof_ind = 0
            for i in range(self.arg_len):
                if self.dof_indicators[i] == 'opt':
                    args.append(self.parents[opt_ind])
                    opt_ind += 1
                elif self.dof_indicators[i] == 'dof':
                    args.append(dofs[dof_ind])
                    dof_ind += 1
                elif self.dof_indicators[i] == 'non-dof':
                    args.append(self.non_dofs[non_dof_ind])
                    non_dof_ind += 1
                else:
                    raise ValueError
                i += 1

            for j in range(self.kwarg_len):
                i = j + self.arg_len
                if self.dof_indicators[i] == 'opt':
                    kwargs[self.kwarg_keys[j]] = self.parents[opt_ind]
                    opt_ind += 1
                elif self.dof_indicators[i] == 'dof':
                    kwargs[self.kwarg_keys[j]] = dofs[dof_ind]
                    dof_ind += 1
                elif self.dof_indicators[i] == 'non-dof':
                    kwargs[self.kwarg_keys[j]] = self.non_dofs[non_dof_ind]
                    non_dof_ind += 1
                else:
                    raise ValueError
                j += 1
            log.info(f'reassembled args len is {len(args)}')

            return self.func(*args, **kwargs)

    return TempOptimizable(func, *args, dof_indicators=dof_indicators, **kwargs)


class ScaledOptimizable(Optimizable):
    """
    Represents an :obj:`~simsopt._core.optimizable.Optimizable`
    object scaled by a constant factor. This class is useful for
    including a weight in front of terms in an objective function. For
    now, this feature works on classes for which ``.J()`` returns an
    objective value and ``.dJ()`` returns the gradient, e.g. coil
    optimization.

    Args:
        factor: (float) The constant scale factor.
        opt: An :obj:`~simsopt._core.optimizable.Optimizable` object to scale.
    """

    def __init__(self, factor, opt):
        self.factor = factor
        self.opt = opt
        super().__init__(depends_on=[opt])

    def J(self):
        return self.factor * self.opt.J()

    @derivative_dec
    def dJ(self):
        # Next line uses __rmul__ function for the Derivative class
        return self.factor * self.opt.dJ(partials=True)

    def as_dict(self) -> dict:
        d = {}
        d["@module"] = self.__class__.__module__
        d["@class"] = self.__class__.__name__
        d["factor"] = self.factor
        d["opt"] = self.opt.as_dict()
        return d

    @classmethod
    def from_dict(cls, d):
        opt = MontyDecoder().process_decoded(d["opt"])
        return cls(d["factor"], opt)


class OptimizableSum(Optimizable):
    """
    Represents a sum of
    :obj:`~simsopt._core.optimizable.Optimizable` objects. This
    class is useful for combining terms in an objective function. For
    now, this feature works on classes for which ``.J()`` returns an
    objective value and ``.dJ()`` returns the gradient, e.g. coil
    optimization.

    Args:
        opts: A python list of :obj:`~simsopt._core.optimizable.Optimizable` object to sum.
    """

    def __init__(self, opts):
        self.opts = opts
        super().__init__(depends_on=opts)

    def J(self):
        return sum([opt.J() for opt in self.opts])

    @derivative_dec
    def dJ(self):
        # Next line uses __add__ function for the Derivative class
        return sum(opt.dJ(partials=True) for opt in self.opts)

    def as_dict(self) -> dict:
        d = {}
        d["@module"] = self.__class__.__module__
        d["@class"] = self.__class__.__name__
        d["opts"] = []
        for opt in self.opts:
            d["opts"].append(opt.as_dict())
        return d

    @classmethod
    def from_dict(cls, d):
        opts = []
        decoder = MontyDecoder()
        for odict in d["opts"]:
            opts.append(decoder.process_decoded(odict))
        return cls(opts)
<|MERGE_RESOLUTION|>--- conflicted
+++ resolved
@@ -20,7 +20,6 @@
 from functools import lru_cache
 import logging
 import json
-import warnings
 
 import numpy as np
 from monty.json import MSONable, MontyDecoder
@@ -339,7 +338,7 @@
 
     @property
     def full_upper_bounds(self) -> RealArray:
-        return self._upper_bounds
+        return self._ub
 
     @upper_bounds.setter
     def upper_bounds(self, upper_bounds: RealArray) -> None:
@@ -1200,33 +1199,10 @@
         Set the 'fixed' attribute for all local degrees of freedom associated
         with the current Optimizable object.
         """
-        warnings.warn("fix_all method is deprecated in favor of fix_local",
-                      DeprecationWarning, stacklevel=2)
         self._dofs.fix_all()
         self._update_free_dof_size_indices()
 
-<<<<<<< HEAD
-    def fix_local(self) -> None:
-        """
-        Set the 'fixed' attribute for all local degrees of freedom associated
-        with the current Optimizable object.
-        """
-        self._dofs.fix_all()
-        self._update_free_dof_size_indices()
-
-    def fix_full(self) -> None:
-        """
-        Set the 'fixed' attribute for all degrees of freedom associated with
-        the current Optimizable object including those of the ancestors.
-        """
-        opts = self.ancestors + [self]
-        for opt in opts:
-            opt.fix_local()
-
-    def unfix_all(self) -> None:
-=======
     def fix_all(self) -> None:
->>>>>>> 166ea850
         """
         Set the 'fixed' attribute for all local degrees of freedom associated
         with the current Optimizable object including those of ancestors.
@@ -1240,29 +1216,9 @@
         Unset the 'fixed' attribute for all local degrees of freedom associated
         with the current Optimizable object.
         """
-        warnings.warn("unfix_all method is deprecated in favor of unfix_local",
-                      DeprecationWarning, stacklevel=2)
         self._dofs.unfix_all()
         self._update_free_dof_size_indices()
 
-    def unfix_local(self) -> None:
-        """
-        Unset the 'fixed' attribute for all degrees of freedom associated
-        with the current Optimizable object.
-        """
-        self._dofs.unfix_all()
-        self._update_free_dof_size_indices()
-
-<<<<<<< HEAD
-    def unfix_full(self):
-        """
-        Unset the 'fixed' attribute for all degrees of freedom associated
-        with the current Optimizable object including those of ancestors.
-        """
-        opts = self.ancestors + [self]
-        for opt in opts:
-            opt.unfix_local()
-=======
     def unfix_all(self) -> None:
         """
         Unset the 'fixed' attribute for all local degrees of freedom associated
@@ -1271,7 +1227,6 @@
         opts = self.ancestors + [self]
         for opt in opts:
             opt.local_unfix_all()
->>>>>>> 166ea850
 
     def __add__(self, other):
         """ Add two Optimizable objects """
