# coding: utf-8
# Copyright (c) HiddenSymmetries Development Team.
# Distributed under the terms of the LGPL License

"""
Provides graph based Optimizable class, whose instances can be used to
build an optimization problem in a graph like manner.
"""

from __future__ import annotations

import weakref
import hashlib
from collections.abc import Callable as ABC_Callable, Hashable
from numbers import Real, Integral
from typing import Union, Tuple, Dict, Callable, Sequence, List
from functools import lru_cache
import logging
import json
from pathlib import Path
from fnmatch import fnmatch

import numpy as np
from monty.io import zopen

from .dev import SimsoptRequires
from .types import RealArray, StrArray, BoolArray, Key
from .util import ImmutableId, OptimizableMeta, WeakKeyDefaultDict, \
    DofLengthMismatchError
from .derivative import derivative_dec
from .json import GSONable, SIMSON, GSONDecoder, GSONEncoder

try:
    import networkx as nx
except ImportError:
    nx = None
try:
    import pygraphviz
    from networkx.drawing.nx_agraph import graphviz_layout
except ImportError:
    pygraphviz = None
try:
    import matplotlib.pyplot as plt
except ImportError:
    plt = None

log = logging.getLogger(__name__)

__all__ = ['Optimizable', 'make_optimizable', 'load', 'save',
           'OptimizableSum', 'ScaledOptimizable']


class DOFs(GSONable, Hashable):
    """
    Defines the (D)egrees (O)f (F)reedom(s) associated with optimization

    This class holds data related to the degrees of freedom
    associated with an Optimizable object. To access the data stored in
    the DOFs class, use the labels shown shown in the table below.

    =============  =============
    External name  Internal name
    =============  =============
    x              _x
    free           _free
    lower_bounds   _lower_bounds
    upper_bounds   _upper_bounds
    names          _names
    =============  =============

    The class implements the external name column properties in the above
    table as properties. Additional methods to update bounds, fix/unfix DOFs,
    etc. are also defined.
    """
    __slots__ = ["_x", "_free", "_lower_bounds", "_upper_bounds", "_names", "_dep_opts"]

    def __init__(self,
                 x: RealArray = None,  # To enable empty DOFs object
                 names: StrArray = None,
                 free: BoolArray = None,
                 lower_bounds: RealArray = None,
                 upper_bounds: RealArray = None) -> None:
        """
        Args:
            x: Numeric values of the DOFs
            names: Names of the dofs
            free: Array of boolean values denoting if the DOFs is are free.
                  False values implies the corresponding DOFs are fixed
            lower_bounds: Lower bounds for the DOFs. Meaningful only if
                DOF is not fixed. Default is np.NINF
            upper_bounds: Upper bounds for the DOFs. Meaningful only if
                DOF is not fixed. Default is np.inf
        """
        if x is None:
            x = np.array([])
        else:
            x = np.asarray(x, dtype=np.double)

        if names is None:
            names = [f"x{i}" for i in range(len(x))]
        assert (len(np.unique(names)) == len(names))  # DOF names should be unique

        if free is None:
            free = np.full(len(x), True)
        else:
            free = np.asarray(free, dtype=np.bool_)

        if lower_bounds is None:
            lower_bounds = np.full(len(x), np.NINF)
        else:
            lower_bounds = np.asarray(lower_bounds, np.double)

        if upper_bounds is None:
            upper_bounds = np.full(len(x), np.inf)
        else:
            upper_bounds = np.asarray(upper_bounds, np.double)

        assert (len(x) == len(free) == len(lower_bounds) == len(upper_bounds) \
                == len(names))
        self._x = x
        self._free = free
        self._lower_bounds = lower_bounds
        self._upper_bounds = upper_bounds
        self._names = list(names)
        self._dep_opts = []
        self._hash = id(self) % 10**32  # 32 digit int as hash
        self.name = str(id(self))   # For serialization

    def __hash__(self):
        return self._hash

    def add_opt(self, opt):
        """
        Adds the Optimizable object to the list of dependent Optimizable objects
        """
        weakref_opt = weakref.ref(opt)
        if weakref_opt not in self._dep_opts:
            self._dep_opts.append(weakref_opt)

    def dep_opts(self):
        opts = []
        for opt_ref in self._dep_opts:
            opt = opt_ref()
            if opt is not None:
                # yield opt
                opts.append(opt)
        return opts

    def _flag_recompute_opt(self):
        """
        Sets the recompute flag in the dependent Optimizable objects.
        This function is called whenever the DOF values are changed.
        """
        for opt_ref in self._dep_opts:
            opt = opt_ref()
            if opt is not None:
                if opt.local_dof_setter is not None:
                    # opt.local_dof_setter(opt, list(self._x))
                    opt.local_dof_setter(opt, self._x)
                opt.set_recompute_flag()

    def _update_opt_indices(self):
        """
        Updates the free DOF indices in the dependent Optimizable objects.
        This function is called whenever a DOF is fixed or set free.
        """
        for opt_ref in self._dep_opts:
            opt = opt_ref()
            if opt is not None:
                opt.update_free_dof_size_indices()

    def __len__(self):
        return len(self._free)

    def fix(self, key: Key) -> None:
        """
        Fixes the specified DOF

        Args:
            key: Key to identify the DOF
        """
        if isinstance(key, str):
            key = self._names.index(key)
        self._free[key] = False
        self._update_opt_indices()

    def unfix(self, key: Key) -> None:
        """
        Unfixes the specified DOF

        Args:
            key: Key to identify the DOF
        """
        if isinstance(key, str):
            key = self._names.index(key)
        self._free[key] = True
        self._update_opt_indices()

    def all_free(self) -> bool:
        """
        Checks if all DOFs are allowed to be varied

        Returns:
            True if all DOFs are free to changed
        """
        return self._free.all()

    def all_fixed(self) -> bool:
        """
        Checks if all the DOFs are fixed

        Returns:
            True if all DOFs are fixed
        """
        return not self._free.any()

    @property
    def free_status(self) -> BoolArray:
        return self._free

    def get(self, key: Key) -> Real:
        """
        Get the value of specified DOF. Even fixed DOFs can
        be obtained with this method

        Args:
        key: Key to identify the DOF
        Returns:
            Value of the DOF
        """
        if isinstance(key, str):
            key = self._names.index(key)
        return self._x[key]

    def set(self, key: Key, val: Real):
        """
        Modify the value of specified DOF. Even fixed DOFs can
        modified with this method

        Args:
        key: Key to identify the DOF
        val: Value of the DOF
        """
        if isinstance(key, str):
            key = self._names.index(key)
        self._x[key] = val
        self._flag_recompute_opt()

    def is_free(self, key: Key) -> bool:
        """
        Get the status of the specified DOF.

        Args:
        key: Key to identify the DOF
        Returns:
            Status of the DOF
        """
        if isinstance(key, str):
            key = self._names.index(key)
        return self._free[key]

    def fix_all(self) -> None:
        """
        Fixes all the DOFs
        """
        self._free.fill(False)
        self._update_opt_indices()

    def unfix_all(self) -> None:
        """
        Makes all DOFs variable
        Caution: Make sure the bounds are well defined
        """
        self._free.fill(True)
        self._update_opt_indices()

    def any_free(self) -> bool:
        """
        Checks for any free DOFs

        Returns:
            True if any free DOF is found, else False
        """
        return self._free.any()

    def any_fixed(self) -> bool:
        """
        Checks for any free DOFs

        Returns:
            True if any fixed DOF is found, else False
        """
        return not self._free.all()

    @property
    def free_x(self) -> RealArray:
        """

        Returns:
            The values of the free DOFs.
        """
        return self._x[self._free]

    @free_x.setter
    def free_x(self, x: RealArray) -> None:
        """
        Update the values of the free DOFs with the supplied values

        Args:
            x: Array of new DOF values
               (word of caution: This setter blindly broadcasts a single value.
               So don't supply a single value unless you really desire.)
        """
        # To prevent fully fixed DOFs from not raising Error
        # And to prevent broadcasting of a single DOF
        if self.reduced_len != len(x):
            raise DofLengthMismatchError(len(x), self.reduced_len)
        self._x[self._free] = np.asarray(x, dtype=np.double)
        self._flag_recompute_opt()

    @property
    def full_x(self) -> RealArray:
        """
        Return all x even the fixed ones

        Returns:
            The values of full DOFs without any restrictions
        """
        return self._x

    @full_x.setter
    def full_x(self, x: RealArray) -> None:
        """
        Update the values of the all DOFs with the supplied values

        Args:
            x: Array of new DOF values
        .. warning::
               Even fixed DOFs are assinged
        """
        # To prevent broadcasting of a single DOF
        if len(self._x) != len(x):
            raise DofLengthMismatchError(len(x), len(self._x))
        self._x = np.asarray(x, dtype=np.double)
        self._flag_recompute_opt()

    @property
    def reduced_len(self) -> Integral:
        """
        The number of free DOFs.

        The standard len function returns the full length of DOFs.

        Returns:
            The number of free DOFs
        """
        return len(self._free[self._free])

    @property
    def free_lower_bounds(self) -> RealArray:
        """
        Lower bounds of the DOFs

        Returns:
            Lower bounds of the DOFs
        """
        return self._lower_bounds[self._free]

    @property
    def full_lower_bounds(self) -> RealArray:
        return self._lower_bounds

    @free_lower_bounds.setter
    def free_lower_bounds(self, lower_bounds: RealArray) -> None:
        """

        Args:
            lower_bounds: Lower bounds of the DOFs
        """
        # To prevent fully fixed DOFs from not raising Error
        # and to prevent broadcasting of a single DOF
        if self.reduced_len != len(lower_bounds):
            raise DofLengthMismatchError(len(lower_bounds), self.reduced_len)
        self._lower_bounds[self._free] = np.asarray(lower_bounds, dtype=np.double)

    @property
    def free_upper_bounds(self) -> RealArray:
        """

        Returns:
            Upper bounds of the DOFs
        """
        return self._upper_bounds[self._free]

    @property
    def full_upper_bounds(self) -> RealArray:
        return self._upper_bounds

    @free_upper_bounds.setter
    def free_upper_bounds(self, upper_bounds: RealArray) -> None:
        """

        Args:
            upper_bounds: Upper bounds of the DOFs
        """
        # To prevent fully fixed DOFs from not raising Error
        # and to prevent broadcasting of a single DOF
        if self.reduced_len != len(upper_bounds):
            raise DofLengthMismatchError(len(upper_bounds), self.reduced_len)
        self._upper_bounds[self._free] = np.asarray(upper_bounds, dtype=np.double)

    @property
    def bounds(self) -> Tuple[RealArray, RealArray]:
        """

        Returns:
            (Lower bounds list, Upper bounds list)
        """
        return (self.free_lower_bounds, self.free_upper_bounds)

    @property
    def full_bounds(self) -> Tuple[RealArray, RealArray]:
        return (self.full_lower_bounds, self.full_upper_bounds)

    def update_lower_bound(self, key: Key, val: Real) -> None:
        """
        Updates the lower bound of the specified DOF to the given value

        Args:
            key: DOF identifier
            val: Numeric lower bound of the DOF
        """
        if isinstance(key, str):
            key = self._names.index(key)
        self._lower_bounds[key] = val

    def update_upper_bound(self, key: Key, val: Real) -> None:
        """
        Updates the upper bound of the specified DOF to the given value

        Args:
            key: DOF identifier
            val: Numeric upper bound of the DOF
        """
        if isinstance(key, str):
            key = self._names.index(key)
        self._upper_bounds[key] = val

    def update_bounds(self, key: Key, val: Tuple[Real, Real]) -> None:
        """
        Updates the bounds of the specified DOF to the given value

        Args:
            key: DOF identifier
            val: (lower, upper) bounds of the DOF
        """
        if isinstance(key, str):
            key = self._names.index(key)
        self._lower_bounds[key] = val[0]
        self._upper_bounds[key] = val[1]

    @property
    def free_names(self):
        """

        Returns:
            string identifiers of the DOFs
        """
        @lru_cache()
        def red_names(free):
            rnames = []
            for i, f in enumerate((free)):
                if f:
                    rnames.append(self._names[i])
            return rnames
        return red_names(tuple(self._free))

    @property
    def full_names(self):
        return self._names


class Optimizable(ABC_Callable, Hashable, GSONable, metaclass=OptimizableMeta):
    """
    Experimental callable ABC that provides lego-like optimizable objects
    that can be used to partition the optimization problem into a graph.

    The class provides many features that simplify defining the optimization
    problem.

    1. Optimizable and its subclasses define the optimization problem. The
       optimization problem can be thought of as a directed acycling graph (DAG),
       with each instance of Optimizable being a vertex (node) in the DAG.
       Each Optimizable object can take other Optimizable objects as inputs and
       through this container logic, the edges of the DAG are defined.

       Alternatively, the input Optimizable objects can be thought of as parents
       to the current Optimizable object. In this approach, the last grand-child
       defines the optimization problem by embodying all the elements of the
       parents and grand-parents.

       Each call to child instance gets in turn propagated to the parent. In this
       way, the last child acts as the final optimization problem to be solved.
       For an example of the final optimization node, refer to
       simsopt.objectives.least_squares.LeastSquaresProblem

    2. The class automatically partitions degrees of freedoms (DOFs) of
       the optimization problem to the associated Optimizable nodes. Each DOF
       defined in a parent gets passed down to the children as a needed DOF for
       the child. So a DOF needed by parent node can be given as an input to
       the methods in the child node. Any of the DOFs could be fixed in which
       case, it should be removed as an argument to the call-back
       function from the final Optimizable node.

    3. The class implements a callable hook that provides minimal caching.
       All derived classes have to register methods that return objective function
       type values. This is done by implementing the following class attribute
       in the class definition:
       .. code-block:: python

           return_fn_map = {'name1': method1, 'name2': method, ...}

       The Optimizable class maintains the list of return functions needed by each
       of the calling Optimizable objects either during child initialization or
       later using the provided methods. The calling optimizable object could then
       call the Optimizable object directly using the `__call__` hook or could
       call the individual methods.

       This back and forth propagation of DOFs partitioning and function
       calls happens dynamically.

    4. The class is hashable and the names of the instances are unique. So
       instances of Optimizable class can be used as keys.

    Note:
        1. If the Optimizable object is called using the `__call__` hook, make
           sure to supply the argument `child=self`

        2. __init__ takes instances of subclasses of Optimizable as
           input and modifies them to add the current object as a child for
           input objects. The return fns of the parent object needed by the child
           could be specified by using `opt_return_fns` argument
    """
    return_fn_map: Dict[str, Callable] = NotImplemented

    def __init__(self,
                 x0: RealArray = None,
                 names: StrArray = None,
                 fixed: BoolArray = None,
                 lower_bounds: RealArray = None,
                 upper_bounds: RealArray = None, *,
                 dofs: DOFs = None,
                 external_dof_setter: Callable[..., None] = None,
                 depends_on: Sequence[Optimizable] = None,
                 opt_return_fns: Sequence[Sequence[str]] = None,
                 funcs_in: Sequence[Callable[..., Union[RealArray, Real]]] = None,
                 **kwargs):
        """
        Args:
            x0: Initial state (or initial values of DOFs)
            names: Human identifiable names for the DOFs
            fixed: Array describing whether the DOFs are free or fixed
            lower_bounds: Lower bounds for the DOFs
            upper_bounds: Upper bounds for the DOFs
            dofs: Degrees of freedoms as DOFs object
            external_dof_setter: Function used by derivative classes to
                handle DOFs outside of the dofs object within the class.
                Mainly used when the DOFs are primarily handled by C++ code.
                In that case, for all intents and purposes, the internal dofs
                object is a duplication of the DOFs stored elsewhere. In such
                cases, the internal dofs object is used to handle the dof
                partitioning, but external dofs are
                used for computation of the objective function.
            depends_on: Sequence of Optimizable objects on which the current
                Optimizable object depends on to define the optimization
                problem in conjuction with the DOFs. If the optimizable problem
                can be thought of as a direct acyclic graph based on
                dependencies, the optimizable objects
                supplied with depends_on act as parent nodes to the current
                Optimizable object in such an optimization graph
            opt_return_fns: Specifies the return value for each of the
                Optimizable object. Used in the case, where Optimizable object
                can return different return values. Typically return values are
                computed by different functions defined in the Optimizable
                object. The return values are selected by choosing the
                functions. To know the various return values, use the
                Optimizable.get_return_fn_names function. If the list is
                empty, default return value is used. If the Optimizable
                object can return multiple values, the default is the array
                of all possible return values.
            funcs_in: Instead of specifying depends_on and opt_return_fns, specify
                the methods of the Optimizable objects directly. The parent
                objects are identified automatically. Doesn't work with
                funcs_in with a property decorator
        """
        if dofs is None:
            dofs = DOFs(x0,
                        names,
                        np.logical_not(fixed) if fixed is not None else None,
                        lower_bounds,
                        upper_bounds)
        else:
            # If a DOFs object is supplied, call external dof setter if present
            if external_dof_setter is not None:
                external_dof_setter(self, dofs.full_x)

        self._dofs = dofs
        self.local_dof_setter = external_dof_setter

        # Generate unique and immutable representation for different
        # instances of same class
        self._id = ImmutableId(next(self.__class__._ids))
        self.name = self.__class__.__name__ + str(self._id.id)
        hash_str = hashlib.sha256(self.name.encode('utf-8')).hexdigest()
        self._hash = int(hash_str, 16) % 10**32  # 32 digit int as hash
        self._children = set()  # This gets populated when the object is passed
        # as argument to another Optimizable object
        self.return_fns = WeakKeyDefaultDict(list)  # Store return fn's required by each child

        # Assign self as child to parents
        funcs_in = list(funcs_in) if funcs_in is not None else []
        depends_on = list(depends_on) if depends_on is not None else []
        assert (not ((len(funcs_in) > 0) and (len(depends_on) > 0)))

        def binder(fn, inst):
            def func(*args, **kwargs):
                return fn(inst, *args, **kwargs)
            return func

        if len(depends_on):
            self.parents = depends_on
            for i, parent in enumerate(self.parents):
                parent._add_child(self)
                return_fns = opt_return_fns[i] if opt_return_fns else []
                try:
                    if not len(return_fns) and len(parent.return_fn_map.values()):
                        return_fns = parent.return_fn_map.values()
                except:
                    pass
                for fn in return_fns:
                    parent.add_return_fn(self, fn)
                    funcs_in.append(binder(fn, parent))
        else:  # Process funcs_in (Assumes depends_on is empty)
            for fn in funcs_in:
                opt_in = fn.__self__
                depends_on.append(opt_in)
                opt_in.add_return_fn(self, fn.__func__)
            self.parents = list(dict.fromkeys(depends_on))
            for i, parent in enumerate(self.parents):
                parent._add_child(self)

        self.funcs_in = funcs_in

        # Obtain unique list of the ancestors
        self.ancestors = self._get_ancestors()

        # Compute the indices of all the DOFs
        self._update_full_dof_size_indices()
        self.update_free_dof_size_indices()
        # Inform the object that it doesn't have valid cache
        self.set_recompute_flag()
        log.debug(f"Unused arguments for {self.__class__} are {kwargs}")
        super().__init__()

        # Keep this at the end because the function refers to Optimizable object
        self._dofs.add_opt(self)

    def __str__(self):
        return self.name

    def __hash__(self) -> int:
        return self._hash

    def __eq__(self, other: Optimizable) -> bool:
        """
        Checks the equality condition

        Args:
            other: Another object of subclass of Optimizable

        Returns: True only if both are the same objects.

        """
        return self.name == other.name

    def __call__(self, x: RealArray = None, *args, child=None, **kwargs):
        if x is not None:
            self.x = x
        return_fn_map = self.__class__.return_fn_map

        if child:
            return_fns = self.return_fns[child] if self.return_fns[child] else \
                return_fn_map.values()
        else:
            return_fns = return_fn_map.values()

        result = []
        for fn in return_fns:
            result.append(fn(self, *args, **kwargs))

        return result if len(result) > 1 else result[0]

    def get_return_fn_names(self) -> List[str]:
        """
        Return the names of the functions that could be used as objective
        functions.

        Returns:
            List of function names that could be used as objective functions
        """
        return list(self.__class__.return_fn_map.keys())

    def add_return_fn(self, child: Optimizable, fn: Union[str, Callable]) -> None:
        """
        Add return function to the list of the return functions called by
        the child Optimizable object

        Args:
            child: an Optimizable object that is direct dependent of the current
                Optimizable instance
            fn: method of the Optimizable object needed by the child
        """
        self._add_child(child)

        if isinstance(fn, str):
            fn = self.__class__.return_fn_map[fn]
        self.return_fns[child].append(fn)

    def get_return_fns(self, child: Optimizable) -> List[Callable]:
        """
        Gets return functions from this Optimizable object used by the child
        Optimizable object

        Args:
            child: Dependent Optimizable object

        Returns:
            List of methods that return a value when the current Optimizable
            object is called from the child
        """
        return self.return_fns[child]

    def get_return_fn_list(self) -> List[List[Callable]]:
        """
        Gets return functions from this Optimizable object used by all the child
        Optimizable objects

        Returns:
            List of methods that return a value when the current Optimizable
            object is called from the children.
        """
        return list(self.return_fns.values())

    def get_parent_return_fns_list(self) -> List[List[Callable]]:
        """
        Get a list of the funcs returned by the parents as list of lists

        Returns:
            The funcs returned by all the parents of the Optimizable object
        """
        return_fn_list = []
        for parent in self.parents:
            return_fn_list.append(parent.get_return_fns(self))
        return return_fn_list

    @property
    def parent_return_fns_no(self) -> int:
        """
        Compute the total number of the return funcs of all the parents
        of the Optimizable object

        Returns:
            The total number of the return funcs  of the Optimizable object's
            parents.
        """
        return_fn_no = 0
        for parent in self.parents:
            return_fn_no += len(parent.get_return_fns(self))
        return return_fn_no

    def _add_child(self, child: Optimizable) -> None:
        """
        Adds another Optimizable object as child. All the
        required processing of the dependencies is done in the child node.
        This method is used mainly to maintain 2-way link between parent
        and child.

        Args:
            child: Direct dependent (child) of the Optimizable object
        """
        weakref_child = weakref.ref(child)
        if weakref_child not in self._children:
            self._children.add(weakref_child)

    def _remove_child(self, other: Optimizable) -> None:
        """
        Remove the specific Optimizable object from the children list.

        Args:
            child: Direct dependent (child) of the Optimizable object
        """
        weakref_other = weakref.ref(other)
        self._children.remove(weakref_other)
        if other in self.return_fns:
            del self.return_fns[other]

    def add_parent(self, index: int, other: Optimizable) -> None:
        """
        Adds another Optimizable object as parent at specified index.

        Args:
            int: Index of the parent's list
            other: Another Optimizable object to be added as parent
        """
        if other not in self.parents:
            self.parents.insert(index, other)
            other._add_child(self)
            self._update_full_dof_size_indices()  # Updates ancestors as well
            self.update_free_dof_size_indices()
            self.set_recompute_flag()
        else:
            log.debug("The given Optimizable object is already a parent")

    def append_parent(self, other: Optimizable) -> None:
        """
        Appends another Optimizable object to parents list

        Args:
            other: New parent Optimizable object
        """
        self.add_parent(len(self.parents), other)

    def pop_parent(self, index: int = -1) -> Optimizable:
        """
        Removes the parent Optimizable object at specified index.

        Args:
            index: Index of the list of the parents

        Returns:
            The removed parent Optimizable object
        """
        discarded_parent = self.parents.pop(index)
        discarded_parent._remove_child(self)
        self._update_full_dof_size_indices()  # Updates ancestors as well
        self.update_free_dof_size_indices()
        self.set_recompute_flag()

        return discarded_parent

    def remove_parent(self, other: Optimizable):
        """
        Removes the specified Optimizable object from the list of parents.

        Args:
            other: The Optimizable object to be removed from the list of parents
        """
        self.parents.remove(other)
        other._remove_child(self)
        self._update_full_dof_size_indices()  # updates ancestors as well
        self.update_free_dof_size_indices()
        self.set_recompute_flag()

    def _get_ancestors(self) -> list[Optimizable]:
        """
        Get all the ancestors of the current Optimizable object

        Returns:
            List of Optimizable objects that are parents of current
            Optimizable objects
        """
        ancestors = []
        for parent in self.parents:
            ancestors += parent.ancestors
        ancestors += self.parents
        return sorted(dict.fromkeys(ancestors), key=lambda a: a.name)

    @property
    def unique_dof_lineage(self):
        return self._unique_dof_opts

    def update_free_dof_size_indices(self) -> None:
        """
        Updates the DOFs lengths for the Optimizable object as well as
        those of the descendent (dependent) Optimizable objects.

        Call this function whenever DOFs are fixed or unfixed or when parents
        are added/deleted. Recursively calls the same function in children
        """
        # TODO: This is slow because it walks through the graph repeatedly
        # TODO: Develop a faster scheme.
        # TODO: Alternatively ask the user to call this manually from the end
        # TODO: node after fixing/unfixing any DOF
        dof_indices = [0]
        free_dof_size = 0
        dof_objs = set()
        for opt in self._unique_dof_opts:
            dof_objs.add(opt.dofs)
            size = opt.local_dof_size
            free_dof_size += size
            dof_indices.append(free_dof_size)

        self._free_dof_size = free_dof_size
        self.dof_indices = dict(zip(self._unique_dof_opts,
                                    zip(dof_indices[:-1], dof_indices[1:])))

        # Update the reduced dof length of children
        for weakref_child in self._children:
            child = weakref_child()
            if child is not None:
                child.update_free_dof_size_indices()

    def _update_full_dof_size_indices(self) -> None:
        """
        Updates the full DOFs lengths for this instance and
        those of the children. Updates the ancestors attribute as well.

        Call this function whenever parents are added or removed. Recursively
        calls the same function in children.
        """

        # TODO: This is slow because it walks through the graph repeatedly
        # TODO: Develop a faster scheme.
        # TODO: Alternatively ask the user to call this manually from the end
        # TODO: node after fixing/unfixing any DOF
        full_dof_size = 0
        dof_objs = set()
        self.ancestors = self._get_ancestors()
        self._unique_dof_opts = []
        for opt in (self.ancestors + [self]):
            if opt.dofs not in dof_objs:
                dof_objs.add(opt.dofs)
                full_dof_size += opt.local_full_dof_size
                self._unique_dof_opts.append(opt)
        self._full_dof_size = full_dof_size

        # Update the full dof length of children
        for weakref_child in self._children:
            child = weakref_child()
            if child is not None:
                child._update_full_dof_size_indices()

    @property
    def dofs(self) -> DOFs:
        """
        Return all the attributes of local degrees of freedom via DOFs object.
        Mainly used to conform with the default as_dict method of GSONable
        and to share DOFs object between multiple Optimizable objects
        """
        return self._dofs

    @property
    def full_dof_size(self) -> Integral:
        """
        Total number of all (free and fixed) DOFs associated with the
        Optimizable object as well as parent Optimizable objects.
        """
        return self._full_dof_size

    @property
    def dof_size(self) -> Integral:
        """
        Total number of free DOFs associated with the Optimizable object
        as well as parent Optimizable objects.
        """
        return self._free_dof_size

    @property
    def local_full_dof_size(self) -> Integral:
        """
        Number of all (free and fixed) DOFs associated with the Optimizable
        object.

        Returns:
            Total number of free and fixed DOFs associated with the Optimizable
            object.
        """
        return len(self._dofs)

    @property
    def local_dof_size(self) -> Integral:
        """
        Number of free DOFs associated with the Optimizable object.

        Returns:
            Number of free DOFs associated with the Optimizable object.
        """
        return self._dofs.reduced_len

    @property
    def x(self) -> RealArray:
        """
        Numeric values of the free DOFs associated with the current
        Optimizable object and those of its ancestors
        """
        return np.concatenate([opt._dofs.free_x for
                               opt in self._unique_dof_opts])

    @x.setter
    def x(self, x: RealArray) -> None:
        if list(self.dof_indices.values())[-1][-1] != len(x):
            raise ValueError
        for opt, indices in self.dof_indices.items():
            # if opt != self:
            opt.local_x = x[indices[0]:indices[1]]
                # opt.new_x = True
            #    opt.recompute_bell()
            # else:
            #     opt.local_x = x[indices[0]:indices[1]]

    @property
    def full_x(self) -> RealArray:
        """
        Numeric values of all the DOFs (both free and fixed) associated
        with the current Optimizable object and those of its ancestors
        """
        return np.concatenate([opt._dofs.full_x for
                               opt in self._unique_dof_opts])

    @property
    def local_x(self) -> RealArray:
        """
        Numeric values of the free DOFs associated with this
        Optimizable object
        """
        return self._dofs.free_x

    @local_x.setter
    def local_x(self, x: RealArray) -> None:
        """
        Setter for local dofs.
        """
        if self.local_dof_size != len(x):
            raise ValueError
        self._dofs.free_x = x
<<<<<<< HEAD

        # for opt in self._dofs.dep_opts():
        #     if opt.local_dof_setter is not None:
        #         opt.local_dof_setter(opt, list(opt.local_full_x))

        # self.set_recompute_flag()
=======
        
        for opt in self._dofs.dep_opts():
            if opt.local_dof_setter is not None:
                opt.local_dof_setter(opt, list(opt.local_full_x))
                opt.set_recompute_flag()
>>>>>>> 0188ce5a

    @property
    def local_full_x(self):
        """
        Numeric values of all DOFs (both free and fixed) associated with
        this Optimizable object
        """
        return self._dofs.full_x

    @property
    def x0(self):
        """
        Mimics dataclass behavior for Optimizable
        """
        return self.local_full_x

    @local_full_x.setter
    def local_full_x(self, x: RealArray) -> None:
        """
        For those cases, where one wants to assign all DOFs including fixed

        .. warning:: Even fixed DOFs are assigned.
        """
        self._dofs.full_x = x

<<<<<<< HEAD
        # for opt in self._dofs.dep_opts():
        #     if opt.local_dof_setter is not None:
        #         opt.local_dof_setter(opt, list(opt.local_full_x))

        # self.set_recompute_flag()
=======
        for opt in self._dofs.dep_opts():
            if opt.local_dof_setter is not None:
                opt.local_dof_setter(opt, list(opt.local_full_x))
                opt.set_recompute_flag()
>>>>>>> 0188ce5a

    def set_recompute_flag(self, parent=None):
        self.new_x = True
        self.recompute_bell(parent=parent)

        # for child in self._children:
        for weakref_child in self._children:
            child = weakref_child()
            if child is not None:
                child.set_recompute_flag(parent=self)

    def get(self, key: Key) -> Real:
        """
        Get the value of specified DOF.
        Even fixed dofs can be obtained individually.

        Args:
            key: DOF identifier
        """
        return self._dofs.get(key)

    def set(self, key: Key, new_val: Real) -> None:
        """
        Update the value held the specified DOF.
        Even fixed dofs can be set this way

        Args:
            key: DOF identifier
            new_val: New value of the DOF
        """
        self._dofs.set(key, new_val)
<<<<<<< HEAD
        # for opt in self._dofs.dep_opts():
        #     if opt.local_dof_setter is not None:
        #         opt.local_dof_setter(opt, list(opt.local_full_x))
=======
        for opt in self._dofs.dep_opts():
            if opt.local_dof_setter is not None:
                opt.local_dof_setter(opt, list(opt.local_full_x))
                opt.set_recompute_flag()
>>>>>>> 0188ce5a

    def recompute_bell(self, parent=None):
        """
        Function to be called whenever new DOFs input is given or if the
        parent Optimizable's data changed, so the output from the current
        Optimizable object is invalid.

        This method gets called by various DOF setters. If only the local
        DOFs of an object are being set, the recompute_bell method is called
        in that object and also in the descendent objects that have a dependency
        on the object, whose local DOFs are being changed. If gloabl DOFs
        of an object are being set, the recompute_bell method is called in
        the object, ancestors of the object, as well as the descendents of
        the object.

        Need to be implemented by classes that provide a dof_setter for
        external handling of DOFs.
        """
        pass

    @property
    def bounds(self) -> Tuple[RealArray, RealArray]:
        """
        Lower and upper bounds of the free DOFs associated with the current
        Optimizable object and those of its ancestors
        """
        return (self.lower_bounds, self.upper_bounds)

    @property
    def local_bounds(self) -> Tuple[RealArray, RealArray]:
        """
        Lower and upper bounds of the free DOFs associated with
        this Optimizable object
        """
        return self._dofs.bounds

    @property
    def lower_bounds(self) -> RealArray:
        """
        Lower bounds of the free DOFs associated with the current
        Optimizable object and those of its ancestors
        """
        opts = self.ancestors + [self]
        return np.concatenate([opt._dofs.free_lower_bounds for opt in opts])

    @property
    def local_lower_bounds(self) -> RealArray:
        """
        Lower bounds of the free DOFs associated with this Optimizable
        object
        """
        return self._dofs.free_lower_bounds

    @property
    def local_full_lower_bounds(self) -> RealArray:
        return self._dofs.full_lower_bounds

    @property
    def upper_bounds(self) -> RealArray:
        """
        Upper bounds of the free DOFs associated with the current
        Optimizable object and those of its ancestors
        """
        opts = self.ancestors + [self]
        return np.concatenate([opt._dofs.free_upper_bounds for opt in opts])

    @property
    def local_upper_bounds(self) -> RealArray:
        """
        Upper bounds of the free DOFs associated with this Optimizable
        object
        """
        return self._dofs.free_upper_bounds

    @property
    def local_full_upper_bounds(self) -> RealArray:
        return self._dofs.full_upper_bounds

    @local_upper_bounds.setter
    def local_upper_bounds(self, lub: RealArray) -> None:
        self._dofs.free_upper_bounds = lub

    @property
    def dof_names(self) -> StrArray:
        """
        Names (Identifiers) of the DOFs associated with the current
        Optimizable object and those of its ancestors
        """
        opts = self.ancestors + [self]
        names = []
        for opt in opts:
            names += [opt.name + ":" + dname for dname in opt._dofs.free_names]
        return names

    @property
    def full_dof_names(self) -> StrArray:
        """
        Names (Identifiers) of the DOFs associated with the current
        Optimizable object and those of its ancestors
        """
        opts = self.ancestors + [self]
        names = []
        for opt in opts:
            names += [opt.name + ":" + dname for dname in opt._dofs.full_names]
        return names

    @property
    def local_dof_names(self) -> StrArray:
        """
        Names (Identifiers) of the DOFs associated with this Optimizable
        object
        """
        return self._dofs.free_names

    @property
    def local_full_dof_names(self) -> StrArray:
        """
        Names (Identifiers) of the DOFs associated with this Optimizable
        object
        """
        return self._dofs.full_names

    @property
    def dofs_free_status(self) -> BoolArray:
        """
        Boolean array denoting whether the DOFs associated with the
        current and ancestors Optimizable objects are free or not
        """
        return np.concatenate(
            [opt._dofs.free_status for opt in self.ancestors + [self]])

    @property
    def local_dofs_free_status(self) -> BoolArray:
        """
        Boolean array denoting whether the DOFs associated with the
        current Optimizable object are free or not
        """
        return self._dofs.free_status

    def is_fixed(self, key: Key) -> bool:
        """
        Checks if the specified dof is fixed

        Args:
            key: DOF identifier
        """
        return not self.is_free(key)

    def is_free(self, key: Key) -> bool:
        """
        Checks if the specified dof is free

        Args:
            key: DOF identifier
        """
        return self._dofs.is_free(key)

    def fix(self, key: Key) -> None:
        """
        Set the fixed attribute for the given degree of freedom.

        Args:
            key: DOF identifier
        """
        # TODO: Question: Should we use ifix similar to pandas' loc and iloc?

        self._dofs.fix(key)
        self.update_free_dof_size_indices()

    def unfix(self, key: Key) -> None:
        """
        Unset the fixed attribute for the given degree of freedom

        Args:
            key: DOF identifier
        """
        self._dofs.unfix(key)
        self.update_free_dof_size_indices()

    def local_fix_all(self) -> None:
        """
        Set the 'fixed' attribute for all local degrees of freedom associated
        with the current Optimizable object.
        """
        self._dofs.fix_all()
        self.update_free_dof_size_indices()

    def fix_all(self) -> None:
        """
        Set the 'fixed' attribute for all the degrees of freedom associated
        with the current Optimizable object including those of ancestors.
        """
        opts = self.ancestors + [self]
        for opt in opts:
            opt.local_fix_all()

    def local_unfix_all(self) -> None:
        """
        Unset the 'fixed' attribute for all local degrees of freedom associated
        with the current Optimizable object.
        """
        self._dofs.unfix_all()
        self.update_free_dof_size_indices()

    def unfix_all(self) -> None:
        """
        Unset the 'fixed' attribute for all local degrees of freedom associated
        with the current Optimizable object including those of the ancestors.
        """
        opts = self.ancestors + [self]
        for opt in opts:
            opt.local_unfix_all()

    def __add__(self, other):
        """ Add two Optimizable objects """
        return OptimizableSum([self, other])

    def __mul__(self, other):
        """ Multiply an Optimizable object by a scalar """
        return ScaledOptimizable(other, self)

    def __rmul__(self, other):
        """ Multiply an Optimizable object by a scalar """
        return ScaledOptimizable(other, self)

    # https://stackoverflow.com/questions/11624955/avoiding-python-sum-default-start-arg-behavior
    def __radd__(self, other):
        # This allows sum() to work (the default start value is zero)
        if other == 0:
            return self
        return self.__add__(other)

    @SimsoptRequires(nx is not None, "print method for DAG requires networkx")
    @SimsoptRequires(pygraphviz is not None, "print method for DAG requires pygraphviz")
    @SimsoptRequires(plt is not None, "print method for DAG requires matplotlib")
    def plot_graph(self, show=True):
        """
        Plot the directed acyclical graph that represents the dependencies of an 
        ``Optimizable`` on its parents. The workflow is as follows: generate a ``networkx``
        ``DiGraph`` using the ``traversal`` function defined below.  Next, call ``graphviz_layout``
        which determines sensible positions for the nodes of the graph using the ``dot``
        program of ``graphviz``. Finally, ``networkx`` plots the graph using ``matplotlib``.

        Note that the tool ``network2tikz`` at `https://github.com/hackl/network2tikz <https://github.com/hackl/network2tikz>`_
        can be used to convert the networkx ``DiGraph`` and positions to a 
        latex file for publication.

        Args:
            show: Whether to call the ``show()`` function of matplotlib.

        Returns:
            The ``networkx`` graph corresponding to this ``Optimizable``'s directed acyclical graph
            and a dictionary of node names that map to sensible x, y positions determined by ``graphviz``
        """

        G = nx.DiGraph()
        G.add_node(self.name) 

        def traversal(root):
            for p in root.parents:
                n1 = root.name
                n2 = p.name
                G.add_edge(n1, n2)
                traversal(p)

        traversal(self)

        # this command generates sensible positions for nodes of the DAG
        # using the "dot" program
        pos = graphviz_layout(G, prog='dot')
        options = {
            'node_color': 'white',
            'arrowstyle': '-|>',
            'arrowsize': 12,
            'font_size': 12}
        nx.draw_networkx(G, pos=pos, arrows=True, **options)
        if show:
            plt.show()

        return G, pos

    def as_dict(self, serial_objs_dict=None) -> dict:
        d = super().as_dict(serial_objs_dict)
        if len(self.local_full_x):
            d["dofs"] = self._dofs.as_dict2(serial_objs_dict=serial_objs_dict)

        return d

    def save(self, filename=None, fmt=None, **kwargs):
        filename = filename or ""
        fmt = "" if fmt is None else fmt.lower()
        fname = Path(filename).name

        if fmt == "json" or fnmatch(fname.lower(), "*.json"):
            if "cls" not in kwargs:
                kwargs["cls"] = GSONEncoder
            if "indent" not in kwargs:
                kwargs["indent"] = 2
            simson = SIMSON(self)
            s = json.dumps(simson, **kwargs)
            if filename:
                with zopen(filename, "wt") as f:
                    f.write(s)
            return s
        else:
            raise ValueError(f"Invalid format: `{str(fmt)}`")

    @classmethod
    def from_str(cls, input_str: str, fmt="json"):
        fmt_low = fmt.lower()
        if fmt_low == "json":
            return json.loads(input_str, cls=GSONDecoder)
        else:
            raise ValueError(f"Invalid format: `{str(fmt)}`")

    @classmethod
    def from_file(cls, filename: str):
        fname = Path(filename).name
        if fnmatch(filename, "*.json*") or fnmatch(fname, "*.bson*"):
            with zopen(filename, "rt") as f:
                contents = f.read()
            return cls.from_str(contents, fmt="json")


def load(filename, *args, **kwargs):
    """
    Function to load simsopt object from a file.
    Only JSON format is supported at this time. Support for additional
    formats will be added in future
    Args:
        filename:
            Name of file from which simsopt object has to be initialized
    Returns:
        Simsopt object
    """
    fname = Path(filename).suffix.lower()
    if (not fname == '.json'):
        raise ValueError(f"Invalid format: `{str(fname[1:])}`")

    with zopen(filename, "rt") as fp:
        if "cls" not in kwargs:
            kwargs["cls"] = GSONDecoder
        return json.load(fp, *args, **kwargs)


def save(simsopt_objects, filename, *args, **kwargs):
    fname = Path(filename).suffix.lower()
    if (not fname == '.json'):
        raise ValueError(f"Invalid format: `{str(fname[1:])}`")

    with zopen(filename, "wt") as fp:
        if "cls" not in kwargs:
            kwargs["cls"] = GSONEncoder
        if "indent" not in kwargs:
            kwargs["indent"] = 2
        simson = SIMSON(simsopt_objects)
        return json.dump(simson, fp, *args, **kwargs)


def make_optimizable(func, *args, dof_indicators=None, **kwargs):
    """
    Factory function to generate an Optimizable instance from a function
    to be used with the graph framework.

    Args:
        func: Callable to be used in the optimization
        args: Positional arguments to pass to "func".
        dof_indicators: List of strings that match with the length of the
            args and kwargs. Each string can be either of
            "opt" - to indicate the argument is optimizable object
            "dof" - argument that is a degree of freedom for optimization
            "non-dof" - argument that is not part of optimization.
            Here ordered property of the dict is used to map kwargs to
            dof_indicators. Another important thing to consider is dofs related
            to optimizable objects supplied as arguments should not be given.
        kwargs: Keyword arguments to pass to "func".
    Returns:
        Optimizable object to be used in the graph based optimization.
        This object has a bound function ``J()`` that calls the originally
        supplied ``func()``.
        If ``obj`` is the returned object, pass ``obj.J`` to the
        ``LeastSquaresProblem``
    """
    class TempOptimizable(Optimizable):
        """
        Subclass of Optimizable class to create optimizable objects dynamically.
        dof_indicators argument is used to filter out dofs and
        """

        def __init__(self, func, *args, dof_indicators=None, **kwargs):

            self.func = func
            self.arg_len = len(args)
            self.kwarg_len = len(kwargs)
            self.kwarg_keys = []
            if dof_indicators is not None:
                assert (self.arg_len + self.kwarg_len == len(dof_indicators))
                # Using dof_indicators, map args and kwargs to
                # dofs, non_dofs, and opts
                dofs, non_dofs, opts = [], [], []
                for i, arg in enumerate(args):
                    if dof_indicators[i] == 'opt':
                        opts.append(arg)
                    elif dof_indicators[i] == "non-dof":
                        non_dofs.append(arg)
                    elif dof_indicators[i] == "dof":
                        dofs.append(arg)
                    else:
                        raise ValueError
                for i, k in enumerate(kwargs.keys()):
                    self.kwarg_keys.append(k)
                    if dof_indicators[i + self.arg_len] == 'opt':
                        opts.append(kwargs[k])
                    elif dof_indicators[i + self.arg_len] == "non-dof":
                        non_dofs.append(kwargs[k])
                    elif dof_indicators[i + self.arg_len] == "dof":
                        dofs.append(kwargs[k])
                    else:
                        raise ValueError
            else:
                # nonlocal dof_indicators
                dofs, non_dofs, opts, dof_indicators = [], [], [], []
                for i, arg in enumerate(args):
                    if isinstance(arg, Optimizable):
                        opts.append(arg)
                        dof_indicators.append("opt")
                    else:
                        non_dofs.append(arg)
                        dof_indicators.append("non-dof")
                for k, v in kwargs.items():
                    self.kwarg_keys.append(k)
                    if isinstance(v, Optimizable):
                        opts.append(v)
                        dof_indicators.append("opt")
                    else:
                        non_dofs.append(v)
                        dof_indicators.append("non-dof")

            # Create args map and kwargs map
            super().__init__(x0=dofs, depends_on=opts)
            self.non_dofs = non_dofs
            self.dof_indicators = dof_indicators

        def J(self):
            dofs = self.local_full_x
            # Re-Assemble dofs, non_dofs and opts to args, kwargs
            args = []
            kwargs = {}
            i = 0
            opt_ind = 0
            non_dof_ind = 0
            dof_ind = 0
            for i in range(self.arg_len):
                if self.dof_indicators[i] == 'opt':
                    args.append(self.parents[opt_ind])
                    opt_ind += 1
                elif self.dof_indicators[i] == 'dof':
                    args.append(dofs[dof_ind])
                    dof_ind += 1
                elif self.dof_indicators[i] == 'non-dof':
                    args.append(self.non_dofs[non_dof_ind])
                    non_dof_ind += 1
                else:
                    raise ValueError
                i += 1

            for j in range(self.kwarg_len):
                i = j + self.arg_len
                if self.dof_indicators[i] == 'opt':
                    kwargs[self.kwarg_keys[j]] = self.parents[opt_ind]
                    opt_ind += 1
                elif self.dof_indicators[i] == 'dof':
                    kwargs[self.kwarg_keys[j]] = dofs[dof_ind]
                    dof_ind += 1
                elif self.dof_indicators[i] == 'non-dof':
                    kwargs[self.kwarg_keys[j]] = self.non_dofs[non_dof_ind]
                    non_dof_ind += 1
                else:
                    raise ValueError
                j += 1
            log.info(f'reassembled args len is {len(args)}')

            return self.func(*args, **kwargs)

    return TempOptimizable(func, *args, dof_indicators=dof_indicators, **kwargs)


class ScaledOptimizable(Optimizable):
    """
    Represents an :obj:`~simsopt._core.optimizable.Optimizable`
    object scaled by a constant factor. This class is useful for
    including a weight in front of terms in an objective function. For
    now, this feature works on classes for which ``.J()`` returns an
    objective value and ``.dJ()`` returns the gradient, e.g. coil
    optimization.

    Args:
        factor: (float) The constant scale factor.
        opt: An :obj:`~simsopt._core.optimizable.Optimizable` object to scale.
    """

    def __init__(self, factor, opt):
        self.factor = factor
        self.opt = opt
        super().__init__(depends_on=[opt])

    def J(self):
        return float(self.factor) * self.opt.J()

    @derivative_dec
    def dJ(self):
        # Next line uses __rmul__ function for the Derivative class
        return float(self.factor) * self.opt.dJ(partials=True)


class OptimizableSum(Optimizable):
    """
    Represents a sum of
    :obj:`~simsopt._core.optimizable.Optimizable` objects. This
    class is useful for combining terms in an objective function. For
    now, this feature works on classes for which ``.J()`` returns an
    objective value and ``.dJ()`` returns the gradient, e.g. coil
    optimization.

    Args:
        opts: A python list of :obj:`~simsopt._core.optimizable.Optimizable` object to sum.
    """

    def __init__(self, opts):
        self.opts = opts
        super().__init__(depends_on=opts)

    def J(self):
        return sum([opt.J() for opt in self.opts])

    @derivative_dec
    def dJ(self):
        # Next line uses __add__ function for the Derivative class
        return sum(opt.dJ(partials=True) for opt in self.opts)
<|MERGE_RESOLUTION|>--- conflicted
+++ resolved
@@ -1033,20 +1033,11 @@
         if self.local_dof_size != len(x):
             raise ValueError
         self._dofs.free_x = x
-<<<<<<< HEAD
 
         # for opt in self._dofs.dep_opts():
         #     if opt.local_dof_setter is not None:
         #         opt.local_dof_setter(opt, list(opt.local_full_x))
-
-        # self.set_recompute_flag()
-=======
-        
-        for opt in self._dofs.dep_opts():
-            if opt.local_dof_setter is not None:
-                opt.local_dof_setter(opt, list(opt.local_full_x))
-                opt.set_recompute_flag()
->>>>>>> 0188ce5a
+        #        opt.set_recompute_flag()
 
     @property
     def local_full_x(self):
@@ -1072,18 +1063,11 @@
         """
         self._dofs.full_x = x
 
-<<<<<<< HEAD
         # for opt in self._dofs.dep_opts():
         #     if opt.local_dof_setter is not None:
         #         opt.local_dof_setter(opt, list(opt.local_full_x))
-
-        # self.set_recompute_flag()
-=======
-        for opt in self._dofs.dep_opts():
-            if opt.local_dof_setter is not None:
-                opt.local_dof_setter(opt, list(opt.local_full_x))
-                opt.set_recompute_flag()
->>>>>>> 0188ce5a
+        #         opt.set_recompute_flag()
+
 
     def set_recompute_flag(self, parent=None):
         self.new_x = True
@@ -1115,16 +1099,10 @@
             new_val: New value of the DOF
         """
         self._dofs.set(key, new_val)
-<<<<<<< HEAD
         # for opt in self._dofs.dep_opts():
         #     if opt.local_dof_setter is not None:
         #         opt.local_dof_setter(opt, list(opt.local_full_x))
-=======
-        for opt in self._dofs.dep_opts():
-            if opt.local_dof_setter is not None:
-                opt.local_dof_setter(opt, list(opt.local_full_x))
-                opt.set_recompute_flag()
->>>>>>> 0188ce5a
+        #         opt.set_recompute_flag()
 
     def recompute_bell(self, parent=None):
         """
