# coding: utf-8
# Copyright (c) HiddenSymmetries Development Team.
# Distributed under the terms of the LGPL License

"""
Provides the ConstrainedProblem class implemented using the graph based
optimization framework.
"""

from __future__ import annotations

import logging
import warnings
from typing import Union, Callable, Tuple, Sequence
from numbers import Real

import numpy as np

from .._core.optimizable import Optimizable
from .._core.util import ObjectiveFailure
from .._core.types import RealArray

__all__ = ['ConstrainedProblem']

logger = logging.getLogger(__name__)


class ConstrainedProblem(Optimizable):
    """
    Represents a nonlinear, constrained optimization problem implemented using the 
    graph based optimization framework. A ConstrainedProblem instance has
    4 basic attributes: an objective (`f`), nonlinear constraints (`c`), 
    linear constraints, and bound constraints. Problems take the general form:

    .. math::

<<<<<<< HEAD
        \min_x f(x) 
        s.t. 
          l_{nlc} \le c(x) \le u_{nlc}
          l_{lc} \le Ax \le u_{lc}
=======
        \min_x f(x)

        s.t.

          l_c \le c(x) \le u_c

          Ax \le b

>>>>>>> 4a3f7a20
          l_x \le x \le u_x

    Bound constraints should be specified directly through the Optimizable objects. 
    For instance, with an optimizable object `v` we can set the 
    upper bounds of the free DOFs associated with the current Optimizable object 
    and those of its ancestors via `v.upper_bounds = ub` where ub is a 1d-array. 
    To set the upper bounds on the free dofs of a single optimizable object (and not
    it's ancestors) use `v.local_upper_bounds = ub`.
    The upper bound of a single dof can be set with `v.set_upper_bound(dof_name,value)`.

    Args:
        f_obj: objective function handle (generally one of the output functions of
            the Optimizable instances)
        tuples_nlc: Nonlinear constraints as a sequence of triples containing 
<<<<<<< HEAD
                    the nonlinear constraint function c with lower and upper bounds
                    i.e. `[(c,l_{nlc},u_{nlc}), ...]`.
                    Constraint handle can (`c`) can be vector-valued or scalar-valued.
                    Constraint bounds can also be array or scalar.
                    Use +- np.inf to indicate unbounded components.
                    Define equality constraints by using equal upper and lower bounds.
        tuple_lc: Linear constraints as a triple containing the 2d-array A,
                  lower bound `l_{lc}`, and upper bound `u_{lc}`, 
                  i.e. `(A,l_{lc},u_{lc})`.
                  Constraint bounds can be 1d arrays or scalars.
                  Use +- np.inf in the bounds to indicate unbounded components.
                  Define equality constraints by using equal upper and lower bounds.
=======
            the nonlinear constraint function c with lower and upper bounds
            i.e. `(c,l_c,u_c)`.
            Constraint handle can (`c`) can be vector-valued or scalar-valued.
            Constraint bounds can also be array or scalar.
            Use ``+- np.inf`` to indicate unbounded components.
            Define equality constraints by using equal upper and lower bounds.
        tuple_lc: Linear constraints as a tuple containing the 2d-array A, and 1d array
            b, i.e. (A,b).
        lb: float or 1d-array of lower bounds on the design variables.
            Set this to ``-np.inf`` if an entry is unconstrained.
            If a float is provided, it is used as the upper bound of all dofs.
            Set a componenent equal to the upper bound to enforce an equality constraint.
        ub: float or 1d-array of upper bounds on the design variables.
            Set this to ``np.inf`` if an entry is unconstrained.
            If a float is provided, it is used as the upper bound of all dofs.
            Set a componenent equal to the lower bound to enforce an equality constraint.
>>>>>>> 4a3f7a20
    """

    def __init__(self,
                 f_obj: Callable,
                 tuples_nlc: Sequence[Tuple[Callable, Real, Real]] = None,
<<<<<<< HEAD
                 tuple_lc: Tuple[RealArray, Union[RealArray, Real], Union[RealArray, Real]] = None,
=======
                 tuple_lc: Tuple[RealArray, Union[RealArray, Real]] = None,
                 lb: Union[Real, RealArray] = None,
                 ub: Union[Real, RealArray] = None,
>>>>>>> 4a3f7a20
                 fail: Union[None, float] = 1.0e12):

        self.fail = fail

        # Attributes for function evaluation
        self.nvals = 0
        self.first_eval_obj = True
        self.first_eval_con = True

        # unpack the nonlinear constraints
        if tuples_nlc is not None:
            f_nlc, lhs_nlc, rhs_nlc = zip(*tuples_nlc)
            funcs_in = [f_obj, *f_nlc]
            self.has_nlc = True
            self.lhs_nlc = lhs_nlc
            self.rhs_nlc = rhs_nlc
        else:
            funcs_in = [f_obj]  
            self.has_nlc = False

        # unpack the linear constraints
        if tuple_lc:
            self.A_lc = np.asarray(tuple_lc[0])
            self.l_lc = np.asarray(tuple_lc[1]) if np.ndim(tuple_lc[1]) else float(tuple_lc[1])
            self.u_lc = np.asarray(tuple_lc[2]) if np.ndim(tuple_lc[2]) else float(tuple_lc[2])
            self.has_lc = True
        else:
            self.has_lc = False
          
        # make our class Optimizable
        super().__init__(funcs_in=funcs_in)


    def nonlinear_constraints(self, x=None, *args, **kwargs):
        """
        Evaluates the Nonlinear constraints, l_c <= c(x) <= u_c.
        Returns an array [l_c - c(x), c(x) - u_c,...].

        Args:
            x: Degrees of freedom or state
            args: Any additional arguments
            kwargs: Keyword arguments
        """
        if x is not None:
            # only change x if different than last evaluated
            if np.any(self.x != x):
                self.x = x

        if self.new_x:
            # empty the cache for objective and constraint
            self.objective_cache = None
            self.constraint_cache = None

        # get the constraint funcs
        fn_nlc = self.funcs_in[1:]
        if not self.has_nlc:
            # No nonlinear constraints to evaluate
            raise RuntimeError

        if (self.constraint_cache is None):
            outputs = []
            for i, fn in enumerate(fn_nlc):

                try:
                    out = fn(*args, **kwargs)
                except ObjectiveFailure:
                    logger.warning(f"Function evaluation failed for {fn}")
                    if self.fail is None or self.first_eval_con:
                        raise

                    break

                # evaluate lhs as lhs - c(x) <= 0
                if np.any(np.isfinite(self.lhs_nlc[i])):
                    diff = np.array(self.lhs_nlc[i]) - out
                    output = np.array([diff]) if not np.ndim(diff) else np.asarray(diff)
                    outputs += [output]
                    if self.first_eval_con:
                        self.nvals += len(output)
                        logger.debug(f"{i}: first eval {self.nvals}")

                # evaluate rhs as c(x) - rhs <= 0
                if np.any(np.isfinite(self.rhs_nlc[i])):
                    diff = out - np.array(self.rhs_nlc[i]) 
                    output = np.array([diff]) if not np.ndim(diff) else np.asarray(diff)
                    outputs += [output]
                    if self.first_eval_con:
                        self.nvals += len(output)
                        logger.debug(f"{i}: first eval {self.nvals}")

            else:
                if self.first_eval_con:
                    self.first_eval_con = False
                self.constraint_cache = np.concatenate(outputs)
                self.new_x = False
                return self.constraint_cache

            # Reached here after encountering break in for loop
            self.constraint_cache = np.full(self.nvals, self.fail)
            self.new_x = False
            return self.constraint_cache
        else:
            return self.constraint_cache

    def objective(self, x=None, *args, **kwargs):
        """
        Return the objective function

        Args:
            x: Degrees of freedom or state
            args: Any additional arguments
            kwargs: Keyword arguments
        """
        if x is not None:
            # only change x if different than last evaluated
            if np.any(self.x != x):
                self.x = x

        if self.new_x:
            # empty the cache for objective and constraint
            self.objective_cache = None
            self.constraint_cache = None

        if (self.objective_cache is None):
            fn = self.funcs_in[0]
            try:
                out = fn(*args, **kwargs)
            except ObjectiveFailure:
                logger.warning(f"Function evaluation failed for {fn}")
                if self.fail is None or self.first_eval_obj:
                    raise
                out = self.fail

            self.objective_cache = out
            self.new_x = False

            if self.first_eval_obj:
                self.first_eval_obj = False

            return self.objective_cache
        else:
            return self.objective_cache

    def all_funcs(self, x=None, *args, **kwargs):
        """
        Evaluate the objective and nonlinear constraints.

        Args:
            x: Degrees of freedom or state
            args: Any additional arguments
            kwargs: Keyword arguments
        """
        f_obj = self.objective(x, *args, **kwargs)
        out = np.array([f_obj])
        if self.has_nlc:
            f_nlc = self.nonlinear_constraints(x, *args, **kwargs)
            out = np.concatenate((out, f_nlc))
        return out

<|MERGE_RESOLUTION|>--- conflicted
+++ resolved
@@ -34,22 +34,10 @@
 
     .. math::
 
-<<<<<<< HEAD
         \min_x f(x) 
         s.t. 
           l_{nlc} \le c(x) \le u_{nlc}
           l_{lc} \le Ax \le u_{lc}
-=======
-        \min_x f(x)
-
-        s.t.
-
-          l_c \le c(x) \le u_c
-
-          Ax \le b
-
->>>>>>> 4a3f7a20
-          l_x \le x \le u_x
 
     Bound constraints should be specified directly through the Optimizable objects. 
     For instance, with an optimizable object `v` we can set the 
@@ -63,7 +51,6 @@
         f_obj: objective function handle (generally one of the output functions of
             the Optimizable instances)
         tuples_nlc: Nonlinear constraints as a sequence of triples containing 
-<<<<<<< HEAD
                     the nonlinear constraint function c with lower and upper bounds
                     i.e. `[(c,l_{nlc},u_{nlc}), ...]`.
                     Constraint handle can (`c`) can be vector-valued or scalar-valued.
@@ -76,36 +63,12 @@
                   Constraint bounds can be 1d arrays or scalars.
                   Use +- np.inf in the bounds to indicate unbounded components.
                   Define equality constraints by using equal upper and lower bounds.
-=======
-            the nonlinear constraint function c with lower and upper bounds
-            i.e. `(c,l_c,u_c)`.
-            Constraint handle can (`c`) can be vector-valued or scalar-valued.
-            Constraint bounds can also be array or scalar.
-            Use ``+- np.inf`` to indicate unbounded components.
-            Define equality constraints by using equal upper and lower bounds.
-        tuple_lc: Linear constraints as a tuple containing the 2d-array A, and 1d array
-            b, i.e. (A,b).
-        lb: float or 1d-array of lower bounds on the design variables.
-            Set this to ``-np.inf`` if an entry is unconstrained.
-            If a float is provided, it is used as the upper bound of all dofs.
-            Set a componenent equal to the upper bound to enforce an equality constraint.
-        ub: float or 1d-array of upper bounds on the design variables.
-            Set this to ``np.inf`` if an entry is unconstrained.
-            If a float is provided, it is used as the upper bound of all dofs.
-            Set a componenent equal to the lower bound to enforce an equality constraint.
->>>>>>> 4a3f7a20
     """
 
     def __init__(self,
                  f_obj: Callable,
                  tuples_nlc: Sequence[Tuple[Callable, Real, Real]] = None,
-<<<<<<< HEAD
                  tuple_lc: Tuple[RealArray, Union[RealArray, Real], Union[RealArray, Real]] = None,
-=======
-                 tuple_lc: Tuple[RealArray, Union[RealArray, Real]] = None,
-                 lb: Union[Real, RealArray] = None,
-                 ub: Union[Real, RealArray] = None,
->>>>>>> 4a3f7a20
                  fail: Union[None, float] = 1.0e12):
 
         self.fail = fail
