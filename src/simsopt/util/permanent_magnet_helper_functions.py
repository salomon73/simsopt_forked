--- conflicted
+++ resolved
@@ -6,13 +6,8 @@
            'trace_fieldlines', 'make_qfm', 
            'initialize_coils', 'calculate_on_axis_B',
            'make_optimization_plots', 'run_Poincare_plots',
-<<<<<<< HEAD
-           'make_Bnormal_plots', 'write_pm_optimizer_to_famus',
-           'rescale_for_opt', 'initialize_default_kwargs',
-           'make_curve_at_theta0'
-=======
+           'make_curve_at_theta0',
            'make_Bnormal_plots', 'initialize_default_kwargs'
->>>>>>> e9dd1cb5
            ]
 
 import numpy as np
@@ -197,11 +192,7 @@
     return bs
 
 
-<<<<<<< HEAD
-def trace_fieldlines(bfield, label, s, comm, OUT_DIR, R0):
-=======
-def trace_fieldlines(bfield, label, s, comm, out_dir=''):
->>>>>>> e9dd1cb5
+def trace_fieldlines(bfield, label, s, comm, R0, out_dir=''):
     """
     Make Poincare plots on a surface as in the trace_fieldlines
     example in the examples/1_Simple/ directory.
@@ -211,15 +202,11 @@
         label: Name of the file to write to.
         s: plasma boundary surface.
         comm: MPI COMM_WORLD object for using MPI for tracing.
-<<<<<<< HEAD
-        OUT_DIR: Output directory to save files to.
         R0: 1D numpy array containing the cylindrical R locations
           that should be sampled by the field tracing (usually the
           points are from the magnetic axis to the plasma boundary
           at the phi = 0 plane).
-=======
         out_dir: Path or string for the output directory for saved files.
->>>>>>> e9dd1cb5
     """
     from simsopt.field.tracing import particles_to_vtk, compute_fieldlines, \
         LevelsetStoppingCriterion, plot_poincare_data, \
@@ -236,13 +223,8 @@
     phis = [(i / 4) * (2 * np.pi / s.nfp) for i in range(4)]
 
     # compute the fieldlines from the initial locations specified above
-<<<<<<< HEAD
-    sc_fieldline = SurfaceClassifier(s, h=0.03, p=2)
-    sc_fieldline.to_vtk(OUT_DIR + 'levelset', h=0.02)
-=======
     sc_fieldline = SurfaceClassifier(s, h=0.05, p=2)
     sc_fieldline.to_vtk(str(out_dir) + 'levelset', h=0.02)
->>>>>>> e9dd1cb5
 
     # See field tracing example in examples/1_Simple for description
     def skip(rs, phis, zs):
@@ -510,11 +492,7 @@
             # ani.save(out_dir / 'm_history' + str(i) + '.mp4')
 
 
-<<<<<<< HEAD
-def run_Poincare_plots(s_plot, bs, b_dipole, comm, filename_poincare, OUT_DIR, R0):
-=======
-def run_Poincare_plots(s_plot, bs, b_dipole, comm, filename_poincare, out_dir=''):
->>>>>>> e9dd1cb5
+def run_Poincare_plots(s_plot, bs, b_dipole, comm, filename_poincare, R0, out_dir=''):
     """
     Wrapper function for making Poincare plots.
 
@@ -524,26 +502,18 @@
         b_dipole: DipoleField class object.
         comm: MPI COMM_WORLD object for using MPI for tracing.
         filename_poincare: Filename for the output poincare picture.
-<<<<<<< HEAD
-        OUT_DIR: String denoting file where to save outputs.
         R0: 1D numpy array containing the cylindrical R locations
           that should be sampled by the field tracing (usually the
           points are from the magnetic axis to the plasma boundary
           at the phi = 0 plane).
-=======
         out_dir: Path or string for the output directory for saved files.
->>>>>>> e9dd1cb5
     """
     from simsopt.field.magneticfieldclasses import InterpolatedField
     from simsopt.objectives import SquaredFlux
 
-<<<<<<< HEAD
+    out_dir = Path(out_dir)
+    
     n = 20
-=======
-    out_dir = Path(out_dir)
-
-    n = 32
->>>>>>> e9dd1cb5
     rs = np.linalg.norm(s_plot.gamma()[:, :, 0:2], axis=2)
     zs = s_plot.gamma()[:, :, 2]
     r_margin = 0.05
@@ -566,11 +536,7 @@
         bs + b_dipole, degree, rrange, phirange, zrange, True, nfp=s_plot.nfp, stellsym=s_plot.stellsym
     )
     bsh.set_points(s_plot.gamma().reshape((-1, 3)))
-<<<<<<< HEAD
-    trace_fieldlines(bsh, 'bsh_PMs_' + filename_poincare, s_plot, comm, OUT_DIR, R0)
-=======
-    trace_fieldlines(bsh, 'bsh_PMs_' + filename_poincare, s_plot, comm, out_dir)
->>>>>>> e9dd1cb5
+    trace_fieldlines(bsh, 'bsh_PMs_' + filename_poincare, s_plot, comm, out_dir, R0)
 
 
 def make_Bnormal_plots(bs, s_plot, out_dir='', bs_filename="Bnormal"):
