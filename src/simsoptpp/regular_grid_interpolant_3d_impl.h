--- conflicted
+++ resolved
@@ -12,48 +12,6 @@
 
 template<class Array>
 void RegularGridInterpolant3D<Array>::interpolate_batch(std::function<Vec(Vec, Vec, Vec)> &f) {
-<<<<<<< HEAD
-    int degree = rule.degree;
-    int n = (nx*degree+1)*(ny*degree+1)*(nz*degree+1);
-    Vec xcoords(n, 0.);
-    Vec ycoords(n, 0.);
-    Vec zcoords(n, 0.);
-    for (int i = 0; i <= nx*degree; ++i) {
-        for (int j = 0; j <= ny*degree; ++j) {
-            for (int k = 0; k <= nz*degree; ++k) {
-                int offset = idx_dof(i, j, k);
-                xcoords[offset] = xs[i];
-                ycoords[offset] = ys[j];
-                zcoords[offset] = zs[k];
-            }
-        }
-    }
-    Vec fxyz(n * value_size);
-    int BATCH_SIZE = 16384;
-    int NUM_BATCHES = n/BATCH_SIZE + (n % BATCH_SIZE != 0);
-    for (int i = 0; i < NUM_BATCHES; ++i) {
-        int first = i * BATCH_SIZE;
-        int last = std::min((i+1) * BATCH_SIZE, n);
-        Vec xsub(xcoords.begin() + first, xcoords.begin() + last);
-        Vec ysub(ycoords.begin() + first, ycoords.begin() + last);
-        Vec zsub(zcoords.begin() + first, zcoords.begin() + last);
-        Vec fxyzsub  = f(xsub, ysub, zsub);
-        for (int j = 0; j < last-first; ++j) {
-            for (int l = 0; l < value_size; ++l) {
-                fxyz[first * value_size + j * value_size + l] = fxyzsub[j * value_size + l];
-            }
-        }
-    }
-    //Vec fxyz  = f(xcoords, ycoords, zcoords);
-    for (int i = 0; i <= nx*degree; ++i) {
-        for (int j = 0; j <= ny*degree; ++j) {
-            for (int k = 0; k <= nz*degree; ++k) {
-                int offset = value_size*idx_dof(i, j, k);
-                int offset_padded = padded_value_size*idx_dof(i, j, k);
-                for (int l = 0; l < value_size; ++l) {
-                    vals[offset_padded + l] = fxyz[offset+l];
-                }
-=======
     int BATCH_SIZE = 16384;
     int NUM_BATCHES = dofs_to_keep/BATCH_SIZE + (dofs_to_keep % BATCH_SIZE != 0);
     for (int i = 0; i < NUM_BATCHES; ++i) {
@@ -66,7 +24,6 @@
         for (int j = 0; j < last-first; ++j) {
             for (int l = 0; l < value_size; ++l) {
                 vals[first * value_size + j * value_size + l] = fxyzsub[j * value_size + l];
->>>>>>> e743fca5
             }
         }
     }
