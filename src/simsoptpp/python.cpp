#include "pybind11/pybind11.h"
#include "pybind11/stl.h"
#include "pybind11/functional.h"
#define FORCE_IMPORT_ARRAY
#include "xtensor-python/pyarray.hpp"     // Numpy bindings
#include <Eigen/Core>

typedef xt::pyarray<double> PyArray;
#include "xtensor-python/pytensor.hpp"     // Numpy bindings
typedef xt::pytensor<double, 2, xt::layout_type::row_major> PyTensor;
#include <math.h>
#include <chrono>


#include "biot_savart_py.h"
#include "biot_savart_vjp_py.h"
#include "dommaschk.h"
#include "dipole_field.h"
#include "permanent_magnet_optimization.h"
#include "reiman.h"
#include "boozerradialinterpolant.h"
#include "simdhelpers.h"

namespace py = pybind11;

using std::vector;
using std::shared_ptr;

void init_surfaces(py::module_ &);
void init_curves(py::module_ &);
void init_magneticfields(py::module_ &);
void init_boozermagneticfields(py::module_ &);
void init_tracing(py::module_ &);
void init_distance(py::module_ &);



PYBIND11_MODULE(simsoptpp, m) {
    xt::import_numpy();

    init_curves(m);
    init_surfaces(m);
    init_magneticfields(m);
    init_boozermagneticfields(m);
    init_tracing(m);
    init_distance(m);

#if defined(USE_XSIMD)
    m.attr("using_xsimd") = true;
#else
    m.attr("using_xsimd") = false;
#endif

    m.def("biot_savart", &biot_savart);
    m.def("biot_savart_B", &biot_savart_B);
    m.def("biot_savart_vjp", &biot_savart_vjp);
    m.def("biot_savart_vjp_graph", &biot_savart_vjp_graph);
    m.def("biot_savart_vector_potential_vjp_graph", &biot_savart_vector_potential_vjp_graph);

<<<<<<< HEAD
    // Functions below are implemented for permanent magnet optimization
    m.def("dipole_field_B" , &dipole_field_B);
    m.def("dipole_field_A" , &dipole_field_A);
    m.def("dipole_field_dB", &dipole_field_dB);
    m.def("dipole_field_dA" , &dipole_field_dA);
    m.def("dipole_field_Bn" , &dipole_field_Bn, py::arg("points"), py::arg("m_points"), py::arg("unitnormal"), py::arg("nfp"), py::arg("stellsym"), py::arg("b"), py::arg("coordinate_flag") = "cartesian", py::arg("R0") = 0.0);
    m.def("define_a_uniform_cylindrical_grid_between_two_toroidal_surfaces" , &define_a_uniform_cylindrical_grid_between_two_toroidal_surfaces);
    m.def("define_a_uniform_cartesian_grid_between_two_toroidal_surfaces" , &define_a_uniform_cartesian_grid_between_two_toroidal_surfaces);

    // Permanent magnet optimization algorithms have many default arguments
    m.def("MwPGP_algorithm", &MwPGP_algorithm, py::arg("A_obj"), py::arg("b_obj"), py::arg("ATb"), py::arg("m_proxy"), py::arg("m0"), py::arg("m_maxima"), py::arg("alpha"), py::arg("nu") = 1.0e100, py::arg("epsilon") = 1.0e-3, py::arg("reg_l0") = 0.0, py::arg("reg_l1") = 0.0, py::arg("reg_l2") = 0.0, py::arg("max_iter") = 500, py::arg("min_fb") = 1.0e-20, py::arg("verbose") = false);
    // variants of GPMO algorithm
    m.def("GPMO_backtracking", &GPMO_backtracking, py::arg("A_obj"), py::arg("b_obj"), py::arg("mmax"), py::arg("normal_norms"), py::arg("K") = 1000, py::arg("verbose") = false, py::arg("nhistory") = 100, py::arg("backtracking") = 100, py::arg("dipole_grid_xyz"), py::arg("single_direction") = -1, py::arg("Nadjacent") = 7, py::arg("max_nMagnets"));
    m.def("GPMO_multi", &GPMO_multi, py::arg("A_obj"), py::arg("b_obj"), py::arg("mmax"), py::arg("normal_norms"), py::arg("K") = 1000, py::arg("verbose") = false, py::arg("nhistory") = 100, py::arg("dipole_grid_xyz"), py::arg("single_direction") = -1, py::arg("Nadjacent") = 7);
    m.def("GPMO_ArbVec", &GPMO_ArbVec, py::arg("A_obj"), py::arg("b_obj"), py::arg("mmax"), py::arg("normal_norms"), py::arg("pol_vectors"), py::arg("K") = 1000, py::arg("verbose") = false, py::arg("nhistory") = 100);
    m.def("GPMO_ArbVec_backtracking", &GPMO_ArbVec_backtracking, py::arg("A_obj"), py::arg("b_obj"), py::arg("mmax"), py::arg("normal_norms"), py::arg("pol_vectors"), py::arg("K") = 1000, py::arg("verbose") = false, py::arg("nhistory") = 100, py::arg("backtracking") = 100, py::arg("dipole_grid_xyz"), py::arg("Nadjacent") = 7, py::arg("thresh_angle") = 3.1415926535897931, py::arg("max_nMagnets"));
    m.def("GPMO_baseline", &GPMO_baseline, py::arg("A_obj"), py::arg("b_obj"), py::arg("mmax"), py::arg("normal_norms"), py::arg("K") = 1000, py::arg("verbose") = false, py::arg("nhistory") = 100, py::arg("single_direction") = -1);
=======
>>>>>>> a737eee2

    m.def("DommaschkB" , &DommaschkB);
    m.def("DommaschkdB", &DommaschkdB);

    m.def("ReimanB" , &ReimanB);
    m.def("ReimandB", &ReimandB);

    m.def("fourier_transform_even", &fourier_transform_even);
    m.def("fourier_transform_odd", &fourier_transform_odd);
    m.def("inverse_fourier_transform_even", &inverse_fourier_transform_even);
    m.def("inverse_fourier_transform_odd", &inverse_fourier_transform_odd);
    m.def("compute_kmns",&compute_kmns);
    m.def("compute_kmnc_kmns",&compute_kmnc_kmns);

    // the computation below is used in boozer_surface_residual.
    //
    // G*dB_dc - 2*np.sum(B[..., None]*dB_dc, axis=2)[:, :, None, :] * tang[..., None] - B2[..., None, None] * (dxphi_dc + iota * dxtheta_dc)
    m.def("boozer_dresidual_dc", [](double G, PyArray& dB_dc, PyArray& B, PyArray& tang, PyArray& B2, PyArray& dxphi_dc, double iota, PyArray& dxtheta_dc) {
            int nphi = dB_dc.shape(0);
            int ntheta = dB_dc.shape(1);
            int ndofs = dB_dc.shape(3);
            PyArray res = xt::zeros<double>({nphi, ntheta, 3, ndofs});
            double* B_dB_dc = new double[ndofs];
            for(int i=0; i<nphi; i++){
                for(int j=0; j<ntheta; j++){
                    for (int m = 0; m < ndofs; ++m) {
                        B_dB_dc[m] = B(i, j, 0)*dB_dc(i, j, 0, m) + B(i, j, 1)*dB_dc(i, j, 1, m) + B(i, j, 2)*dB_dc(i, j, 2, m);
                    }
                    double B2ij = B2(i, j);
                    for (int d = 0; d < 3; ++d) {
                        auto dB_dc_ptr = &(dB_dc(i, j, d, 0));
                        auto res_ptr = &(res(i, j, d, 0));
                        auto dxphi_dc_ptr = &(dxphi_dc(i, j, d, 0));
                        auto dxtheta_dc_ptr = &(dxtheta_dc(i, j, d, 0));
                        auto tangijd = tang(i, j, d);
                        for (int m = 0; m < ndofs; ++m) {
                            res_ptr[m] = G*dB_dc_ptr[m]
                            - 2*B_dB_dc[m]*tangijd
                            - B2ij * (dxphi_dc_ptr[m] + iota*dxtheta_dc_ptr[m]);
                        }
                    }
                }
            }
            delete[] B_dB_dc;
            return res;
        });

    m.def("matmult", [](PyArray& A, PyArray&B) {
            // Product of an lxm matrix with an mxn matrix, results in an l x n matrix
            int l = A.shape(0);
            int m = A.shape(1);
            int n = B.shape(1);
            PyArray C = xt::zeros<double>({l, n});

            Eigen::Map<Eigen::Matrix<double,Eigen::Dynamic,Eigen::Dynamic,Eigen::RowMajor>> eigA(const_cast<double*>(A.data()), l, m);
            Eigen::Map<Eigen::Matrix<double,Eigen::Dynamic,Eigen::Dynamic,Eigen::RowMajor>> eigB(const_cast<double*>(B.data()), m, n);
            Eigen::Map<Eigen::Matrix<double,Eigen::Dynamic,Eigen::Dynamic,Eigen::RowMajor>> eigC(const_cast<double*>(C.data()), l, n);
            eigC = eigA*eigB;
            return C;
        });

    m.def("vjp", [](PyArray& v, PyArray&B) {
            // Product of v.T @ B
            int m = B.shape(0);
            int n = B.shape(1);
            PyArray C = xt::zeros<double>({n});

            Eigen::Map<Eigen::Matrix<double,Eigen::Dynamic,Eigen::Dynamic,Eigen::RowMajor>> eigv(const_cast<double*>(v.data()), m, 1);
            Eigen::Map<Eigen::Matrix<double,Eigen::Dynamic,Eigen::Dynamic,Eigen::RowMajor>> eigB(const_cast<double*>(B.data()), m, n);
            Eigen::Map<Eigen::Matrix<double,Eigen::Dynamic,Eigen::Dynamic,Eigen::RowMajor>> eigC(const_cast<double*>(C.data()), 1, n);
            eigC = eigv.transpose()*eigB;
            return C;
        });

    m.def("integral_BdotN", [](PyArray& Bcoil, PyArray& Btarget, PyArray& n) {
        int nphi = Bcoil.shape(0);
        int ntheta = Bcoil.shape(1);
        double *Bcoil_ptr = Bcoil.data();
        double *Btarget_ptr = NULL;
        double *n_ptr = n.data();
        if(Bcoil.layout() != xt::layout_type::row_major)
              throw std::runtime_error("Bcoil needs to be in row-major storage order");
        if(Bcoil.shape(2) != 3)
            throw std::runtime_error("Bcoil has wrong shape.");
        if(Bcoil.size() != 3*nphi*ntheta)
            throw std::runtime_error("Bcoil has wrong size.");
        if(n.layout() != xt::layout_type::row_major)
              throw std::runtime_error("n needs to be in row-major storage order");
        if(n.shape(0) != nphi)
            throw std::runtime_error("n has wrong shape.");
        if(n.shape(1) != ntheta)
            throw std::runtime_error("n has wrong shape.");
        if(n.shape(2) != 3)
            throw std::runtime_error("n has wrong shape.");
        if(n.size() != 3*nphi*ntheta)
            throw std::runtime_error("n has wrong size.");
        if(Btarget.size() > 0){
            if(Btarget.layout() != xt::layout_type::row_major)
                throw std::runtime_error("Btarget needs to be in row-major storage order");
            if(Btarget.shape(0) != nphi)
                throw std::runtime_error("Btarget has wrong shape.");
            if(Btarget.shape(1) != ntheta)
                throw std::runtime_error("Btarget has wrong shape.");
            if(Btarget.size() != nphi*ntheta)
                throw std::runtime_error("Btarget has wrong size.");

            Btarget_ptr = Btarget.data();
        }
        double res = 0;
#pragma omp parallel for reduction(+:res)
        for(int i=0; i<nphi*ntheta; i++){
            double normN = std::sqrt(n_ptr[3*i+0]*n_ptr[3*i+0] + n_ptr[3*i+1]*n_ptr[3*i+1] + n_ptr[3*i+2]*n_ptr[3*i+2]);
            double Nx = n_ptr[3*i+0]/normN;
            double Ny = n_ptr[3*i+1]/normN;
            double Nz = n_ptr[3*i+2]/normN;
            double BcoildotN = Bcoil_ptr[3*i+0]*Nx + Bcoil_ptr[3*i+1]*Ny + Bcoil_ptr[3*i+2]*Nz;
            if(Btarget_ptr != NULL)
                BcoildotN -= Btarget_ptr[i];
            res += (BcoildotN * BcoildotN) * normN;
        }
        return 0.5 * res / (nphi*ntheta);
    });

#ifdef VERSION_INFO
    m.attr("__version__") = VERSION_INFO;
#else
    m.attr("__version__") = "dev";
#endif
}<|MERGE_RESOLUTION|>--- conflicted
+++ resolved
@@ -57,7 +57,6 @@
     m.def("biot_savart_vjp_graph", &biot_savart_vjp_graph);
     m.def("biot_savart_vector_potential_vjp_graph", &biot_savart_vector_potential_vjp_graph);
 
-<<<<<<< HEAD
     // Functions below are implemented for permanent magnet optimization
     m.def("dipole_field_B" , &dipole_field_B);
     m.def("dipole_field_A" , &dipole_field_A);
@@ -75,8 +74,6 @@
     m.def("GPMO_ArbVec", &GPMO_ArbVec, py::arg("A_obj"), py::arg("b_obj"), py::arg("mmax"), py::arg("normal_norms"), py::arg("pol_vectors"), py::arg("K") = 1000, py::arg("verbose") = false, py::arg("nhistory") = 100);
     m.def("GPMO_ArbVec_backtracking", &GPMO_ArbVec_backtracking, py::arg("A_obj"), py::arg("b_obj"), py::arg("mmax"), py::arg("normal_norms"), py::arg("pol_vectors"), py::arg("K") = 1000, py::arg("verbose") = false, py::arg("nhistory") = 100, py::arg("backtracking") = 100, py::arg("dipole_grid_xyz"), py::arg("Nadjacent") = 7, py::arg("thresh_angle") = 3.1415926535897931, py::arg("max_nMagnets"));
     m.def("GPMO_baseline", &GPMO_baseline, py::arg("A_obj"), py::arg("b_obj"), py::arg("mmax"), py::arg("normal_norms"), py::arg("K") = 1000, py::arg("verbose") = false, py::arg("nhistory") = 100, py::arg("single_direction") = -1);
-=======
->>>>>>> a737eee2
 
     m.def("DommaschkB" , &DommaschkB);
     m.def("DommaschkdB", &DommaschkdB);
